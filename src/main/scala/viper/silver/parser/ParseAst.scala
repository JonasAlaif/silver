/*
 * This Source Code Form is subject to the terms of the Mozilla Public
 * License, v. 2.0. If a copy of the MPL was not distributed with this
 * file, You can obtain one at http://mozilla.org/MPL/2.0/.
 */

package viper.silver.parser

import org.kiama.util.Positions
import scala.util.parsing.input.Position
import org.kiama.attribution.Attributable
import viper.silver.ast.utility.Visitor
import TypeHelper._
import java.nio.file.Path

/**
 * This is a trait to ease interfacing with the changed Kiama interface - it no-longer provides Positioned as a trait, but rather a global Positions object..
 */

trait KiamaPositioned {
  def start = Positions.getStart(this)
  def setStart(p:Position) = Positions.setStart(this,p)
  def setPos(a:Any) : this.type = Positions.dupPos(a,this)
  def finish = Positions.getFinish(this)
  def setFinish(p:Position) = Positions.setFinish(this,p)
}

/**
 * The root of the parser abstract syntax tree.  Note that we prefix all nodes with `P` to avoid confusion
 * with the actual SIL abstract syntax tree.
 */
sealed trait PNode extends KiamaPositioned with Attributable {
  /** Returns a list of all direct sub-nodes of this node. */
  def subnodes = Nodes.subnodes(this)

  /** @see [[Visitor.reduceTree()]] */
  def reduceTree[T](f: (PNode, Seq[T]) => T) = Visitor.reduceTree(this, Nodes.subnodes)(f)

  /** @see [[Visitor.reduceWithContext()]] */
  def reduceWithContext[C, R](context: C, enter: (PNode, C) => C, combine: (PNode, C, Seq[R]) => R) = {
    Visitor.reduceWithContext(this, Nodes.subnodes)(context, enter, combine)
  }

  /** @see [[Visitor.visit()]] */
  def visit(f: PartialFunction[PNode, Unit]) {
    Visitor.visit(this, Nodes.subnodes)(f)
  }

  /** @see [[Visitor.visit()]] */
  def visit(f1: PartialFunction[PNode, Unit], f2: PartialFunction[PNode, Unit]) {
    Visitor.visit(this, Nodes.subnodes, f1, f2)
  }

  /** @see [[Visitor.visitOpt()]] */
  def visitOpt(f: PNode => Boolean) {
    Visitor.visitOpt(this, Nodes.subnodes)(f)
  }

  /** @see [[Visitor.visitOpt()]] */
  def visitOpt(f1: PNode => Boolean, f2: PNode => Unit) {
    Visitor.visitOpt(this, Nodes.subnodes, f1, f2)
  }

  /** @see [[Transformer.transform()]]  */
  def transform(pre: PartialFunction[PNode, PNode] = PartialFunction.empty)
               (recursive: PNode => Boolean = !pre.isDefinedAt(_),
                post: PartialFunction[PNode, PNode] = PartialFunction.empty)
               : this.type =

    Transformer.transform[this.type](this, pre)(recursive, post)

  /** @see [[Visitor.deepCollect()]] */
  def deepCollect[A](f: PartialFunction[PNode, A]) : Seq[A] =
    Visitor.deepCollect(Seq(this), Nodes.subnodes)(f)

  /** @see [[Visitor.shallowCollect()]] */
  def shallowCollect[R](f: PartialFunction[PNode, R]): Seq[R] =
    Visitor.shallowCollect(Seq(this), Nodes.subnodes)(f)
}

object TypeHelper {
  val Int = PPrimitiv("Int")
  val Bool = PPrimitiv("Bool")
  val Perm = PPrimitiv("Perm")
  val Ref = PPrimitiv("Ref")
  val Pred = PPredicateType()
  val Wand = PWandType()
}

// Identifiers (uses and definitions)
trait PIdentifier {
  def name: String
}

case class PIdnDef(name: String) extends PNode with PIdentifier

case class PIdnUse(name: String) extends PExp with PIdentifier {
  var decl: PDeclaration = null
    /* Should be set during resolving. Intended to preserve information
     * that is needed by the translator.
     */
}

//case class PLocalVar

/* Formal arguments.
 * [2014-11-13 Malte] Changed typ to be a var, so that it can be updated
 * during type-checking. The use-case are let-expressions, where requiring an
 * explicit type in the binding of the variable, i.e., "let x: T = e1 in e2",
 * would be rather cumbersome.
 */
case class PFormalArgDecl(idndef: PIdnDef, var typ: PType) extends PNode with PTypedDeclaration with PLocalDeclaration

// Types
sealed trait PType extends PNode {
  def isUnknown: Boolean = this.isInstanceOf[PUnknown]
  def isConcrete: Boolean = true
  def substitute(newTypVarsMap: Map[String, PType]): PType = this
}

case class PPrimitiv(name: String) extends PType {
  override def toString = name
}

case class PDomainType(domain: PIdnUse, args: Seq[PType]) extends PType {
  var kind: PDomainTypeKinds.Kind = PDomainTypeKinds.Unresolved

  /* This class is also used to represent type variables, as they cannot
   * syntactically distinguished from domain types without generic arguments.
   * For type variables, we have args.length = 0
   */
  def isTypeVar = kind == PDomainTypeKinds.TypeVar

  def isUndeclared = kind == PDomainTypeKinds.Undeclared

  override def isConcrete: Boolean = {
    args.forall(_.isConcrete) && !isTypeVar
  }

  override def substitute(newTypVarsMap: Map[String, PType]): PType = {
    if (isTypeVar && newTypVarsMap.isDefinedAt(domain.name)) {
      return newTypVarsMap.get(domain.name).get
    }

    val newArgs = args map {
      case PTypeVar(name) if newTypVarsMap.isDefinedAt(name) => newTypVarsMap.get(name).get
      case t => t
    }

    PDomainType(domain, newArgs)
  }

  override def toString = domain.name + (if (args.isEmpty) "" else s"[${args.mkString(", ")}]")
}

object PDomainTypeKinds {
  trait Kind
  case object Unresolved extends Kind
  case object Domain extends Kind
  case object TypeVar extends Kind
  case object Undeclared extends Kind
}

object PTypeVar {
  def unapply(p: PDomainType) = if (p.isTypeVar) Some(p.domain.name) else None
  def apply(name: String) = {
    val t = PDomainType(PIdnUse(name), Nil)
    t.kind = PDomainTypeKinds.TypeVar
    t
  }
}

case class PSeqType(elementType: PType) extends PType {
  override def toString = s"Seq[$elementType]"
  override def isConcrete = elementType.isConcrete
  override def substitute(map: Map[String, PType]) = PSeqType(elementType.substitute(map))
}
case class PSetType(elementType: PType) extends PType {
  override def toString = s"Set[$elementType]"
  override def isConcrete = elementType.isConcrete
  override def substitute(map: Map[String, PType]) = PSetType(elementType.substitute(map))
}
case class PMultisetType(elementType: PType) extends PType {
  override def toString = s"Multiset[$elementType]"
  override def isConcrete = elementType.isConcrete
  override def substitute(map: Map[String, PType]) = PMultisetType(elementType.substitute(map))
}

sealed trait PInternalType extends PType

// for resolving if something cannot be typed
case class PUnknown() extends PInternalType {
  override def toString = "<error type>"
}
// used during resolving for predicate accesses
case class PPredicateType() extends PInternalType {
  override def toString = "$predicate"
}

case class PWandType() extends PInternalType {
  override def toString = "$wand"
}

// Expressions
sealed trait PExp extends PNode {
  var typ: PType = PUnknown()
}
case class PBinExp(left: PExp, op: String, right: PExp) extends PExp
case class PUnExp(op: String, exp: PExp) extends PExp
case class PIntLit(i: BigInt) extends PExp {
  typ = Int
}
case class PResultLit() extends PExp
case class PBoolLit(b: Boolean) extends PExp {
  typ = Bool
}
case class PNullLit() extends PExp {
  typ = Ref
}
sealed trait PLocationAccess extends PExp {
  def idnuse: PIdnUse
}
case class PFieldAccess(rcv: PExp, idnuse: PIdnUse) extends PLocationAccess
case class PPredicateAccess(args: Seq[PExp], idnuse: PIdnUse) extends PLocationAccess
case class PFunctApp(func: PIdnUse, args: Seq[PExp]) extends PExp

sealed trait PUnFoldingExp extends PExp {
  def acc: PAccPred
  def exp: PExp
}

case class PUnfolding(acc: PAccPred, exp: PExp) extends PUnFoldingExp
case class PFolding(acc: PAccPred, exp: PExp) extends PUnFoldingExp

case class PApplying(wand: PExp, exp: PExp) extends PExp
case class PPackaging(wand: PExp, exp: PExp) extends PExp

case class PExists(variable: Seq[PFormalArgDecl], exp: PExp) extends PExp with PScope
case class PForall(variable: Seq[PFormalArgDecl], triggers: Seq[Seq[PExp]], exp: PExp) extends PExp with PScope
case class PForPerm(variable: PFormalArgDecl, fields: Seq[PIdnUse], exp: PExp) extends PExp with PScope
case class PCondExp(cond: PExp, thn: PExp, els: PExp) extends PExp
case class PInhaleExhaleExp(in: PExp, ex: PExp) extends PExp
case class PCurPerm(loc: PLocationAccess) extends PExp
case class PNoPerm() extends PExp
case class PFullPerm() extends PExp
case class PWildcard() extends PExp
case class PEpsilon() extends PExp
case class PAccPred(loc: PLocationAccess, perm: PExp) extends PExp

sealed trait POldExp extends PExp { def e: PExp }
case class POld(e: PExp) extends POldExp
<<<<<<< HEAD
case class PLabelledOld(label: PIdnUse, e: PExp) extends POldExp
=======
case class PApplyOld(e: PExp) extends POldExp
>>>>>>> 25a792d0

/* Let-expressions `let x == e1 in e2` are represented by the nested structure
 * `PLet(e1, PLetNestedScope(x, e2))`, where `PLetNestedScope <: PScope` (but
 * `PLet` isn't) in order to work with the current architecture of the resolver.
 *
 * More precisely, `NameAnalyser.run` visits a given program to ensure that all
 * used symbol are actually declared. While traversing the program, it
 * pushes/pops `PScope`s to/from the stack. If let-expressions were represented
 * by a flat `PLet(x, e1, e2) <: PScope`, then the let-bound variable `x` would
 * already be in scope while checking `e1`, which wouldn't be correct.
 */
case class PLet(exp: PExp, nestedScope: PLetNestedScope) extends PExp
case class PLetNestedScope(variable: PFormalArgDecl, body: PExp) extends PExp with PScope

case class PEmptySeq(t : PType) extends PExp {
  typ = if (t.isUnknown) PUnknown() else PSeqType(t) // type can be specified as PUnknown() if unknown
}
case class PExplicitSeq(elems: Seq[PExp]) extends PExp
case class PRangeSeq(low: PExp, high: PExp) extends PExp
case class PSeqIndex(seq: PExp, idx: PExp) extends PExp
case class PSeqTake(seq: PExp, n: PExp) extends PExp
case class PSeqDrop(seq: PExp, n: PExp) extends PExp
case class PSeqUpdate(seq: PExp, idx: PExp, elem: PExp) extends PExp
case class PSize(seq: PExp) extends PExp

case class PEmptySet(t : PType) extends PExp {
  typ = PSetType(t)
}

case class PExplicitSet(elems: Seq[PExp]) extends PExp
case class PEmptyMultiset(t : PType) extends PExp {
  typ = PMultisetType(t)
}

case class PExplicitMultiset(elems: Seq[PExp]) extends PExp
// Statements
sealed trait PStmt extends PNode {
  /**
   * Returns a list of all actual statements contained in this statement.  That
   * is, all statements except `Seqn`, including statements in the body of loops, etc.
   */
  def childStmts: Seq[PStmt] = {
    this match {
      case PSeqn(ss) => ss
      case PIf(_, thn, els) => Seq(this, thn, els)
      case PWhile(_, _, body) => Seq(this, body)
      case _ => Seq(this)
    }
  }
}
case class PSeqn(ss: Seq[PStmt]) extends PStmt
case class PFold(e: PExp) extends PStmt
case class PUnfold(e: PExp) extends PStmt
case class PPackageWand(wand: PExp) extends PStmt
case class PApplyWand(e: PExp) extends PStmt
case class PExhale(e: PExp) extends PStmt
case class PAssert(e: PExp) extends PStmt
case class PInhale(e: PExp) extends PStmt
case class PNewStmt(target: PIdnUse, Fields: Option[Seq[PIdnUse]]) extends PStmt
case class PVarAssign(idnuse: PIdnUse, rhs: PExp) extends PStmt
case class PFieldAssign(fieldAcc: PFieldAccess, rhs: PExp) extends PStmt
case class PIf(cond: PExp, thn: PStmt, els: PStmt) extends PStmt
case class PWhile(cond: PExp, invs: Seq[PExp], body: PStmt) extends PStmt
case class PFresh(vars: Seq[PIdnUse]) extends PStmt
case class PConstraining(vars: Seq[PIdnUse], stmt: PStmt) extends PStmt
case class PLocalVarDecl(idndef: PIdnDef, typ: PType, init: Option[PExp]) extends PStmt with PTypedDeclaration with PLocalDeclaration
case class PMethodCall(targets: Seq[PIdnUse], method: PIdnUse, args: Seq[PExp]) extends PStmt
case class PLabel(idndef: PIdnDef) extends PStmt with PLocalDeclaration
case class PGoto(targets: PIdnUse) extends PStmt
case class PTypeVarDecl(idndef: PIdnDef) extends PLocalDeclaration

case class PLetWand(idndef: PIdnDef, exp: PExp) extends PStmt with PLocalDeclaration
case class PDefine(idndef: PIdnDef, args: Option[Seq[PIdnDef]], exp: PExp) extends PStmt with PLocalDeclaration
case class PSkip() extends PStmt

sealed trait PScope extends PNode {
  val scopeId = PScope.uniqueId()
}

object PScope {
  type Id = Long

  private[this] var counter: Id = 0L

  private def uniqueId() = {
    val id = counter
    counter = counter + 1

    id
  }
}

// Declarations
/** An entity is a declaration (named) or an error node */
sealed trait PEntity

sealed trait PDeclaration extends PNode with PEntity {
  def idndef: PIdnDef
}

sealed trait PGlobalDeclaration extends PDeclaration
sealed trait PLocalDeclaration extends PDeclaration

sealed trait PTypedDeclaration extends PDeclaration {
  def typ: PType
}
abstract class PErrorEntity(name: String) extends PEntity


// a member (like method or axiom) that is its own name scope
sealed trait PMember extends PDeclaration with PScope {
//  def idndef: PIdnDef
}

case class PProgram(file: Path, domains: Seq[PDomain], fields: Seq[PField], functions: Seq[PFunction], predicates: Seq[PPredicate], methods: Seq[PMethod]) extends PNode
case class PMethod(idndef: PIdnDef, formalArgs: Seq[PFormalArgDecl], formalReturns: Seq[PFormalArgDecl], pres: Seq[PExp], posts: Seq[PExp], body: PStmt) extends PMember with PGlobalDeclaration
case class PDomain(idndef: PIdnDef, typVars: Seq[PTypeVarDecl], funcs: Seq[PDomainFunction], axioms: Seq[PAxiom]) extends PMember with PGlobalDeclaration
case class PFunction(idndef: PIdnDef, formalArgs: Seq[PFormalArgDecl], typ: PType, pres: Seq[PExp], posts: Seq[PExp], body: Option[PExp]) extends PMember with PGlobalDeclaration with PTypedDeclaration
case class PDomainFunction(idndef: PIdnDef, formalArgs: Seq[PFormalArgDecl], typ: PType, unique: Boolean) extends PMember with PGlobalDeclaration with PTypedDeclaration
case class PAxiom(idndef: PIdnDef, exp: PExp) extends PScope with PGlobalDeclaration //urij: this was not a declaration before - but the constructor of Program would complain on name clashes
case class PField(idndef: PIdnDef, typ: PType) extends PMember with PTypedDeclaration with PGlobalDeclaration
case class PPredicate(idndef: PIdnDef, formalArgs: Seq[PFormalArgDecl], body: Option[PExp]) extends PMember with PTypedDeclaration with PGlobalDeclaration{
  val typ = PPredicateType()
}


/**
 * A entity represented by names for whom we have seen more than one
 * declaration so we are unsure what is being represented.
 */
case class PMultipleEntity() extends PErrorEntity("multiple")

/**
 * An unknown entity, represented by names whose declarations are missing.
 */
case class PUnknownEntity() extends PErrorEntity("unknown")


/**
 * Utility methods for parser parserAST nodes.
 */
object Nodes {

  /**
   * See PNode.subnodes.
   */
  def subnodes(n: PNode): Seq[PNode] = {
    n match {
      case PIdnDef(name) => Nil
      case PIdnUse(name) => Nil
      case PFormalArgDecl(idndef, typ) => Seq(idndef, typ)
      case PPrimitiv(name) => Nil
      case PDomainType(domain, args) => Seq(domain) ++ args
      case PSeqType(elemType) => Seq(elemType)
      case PSetType(elemType) => Seq(elemType)
      case PMultisetType(elemType) => Seq(elemType)
      case PUnknown() => Nil
      case PBinExp(left, op, right) => Seq(left, right)
      case PUnExp(op, exp) => Seq(exp)
      case PIntLit(i) => Nil
      case PBoolLit(b) => Nil
      case PNullLit() => Nil
      case PPredicateType() => Nil
      case PWandType() => Nil
      case PResultLit() => Nil
      case PFieldAccess(rcv, field) => Seq(rcv, field)
      case PPredicateAccess(args, pred) => args ++ Seq(pred)
      case PFunctApp(func, args) => Seq(func) ++ args
      case e: PUnFoldingExp => Seq(e.acc, e.exp)
      case PApplying(wand, in) => Seq(wand, in)
      case PPackaging(wand, in) => Seq(wand, in)
      case PExists(vars, exp) => vars ++ Seq(exp)
      case po: POldExp => Seq(po.e)
      case PLet(exp, nestedScope) => Seq(exp, nestedScope)
      case PLetNestedScope(variable, body) => Seq(variable, body)
      case PForall(vars, triggers, exp) => vars ++ triggers.flatten ++ Seq(exp)
      case PForPerm(v,fields, expr) => v +: fields :+ expr
      case PCondExp(cond, thn, els) => Seq(cond, thn, els)
      case PInhaleExhaleExp(in, ex) => Seq(in, ex)
      case PCurPerm(loc) => Seq(loc)
      case PNoPerm() => Nil
      case PFullPerm() => Nil
      case PWildcard() => Nil
      case PEpsilon() => Nil
      case PAccPred(loc, perm) => Seq(loc, perm)
      case PEmptySeq(_) => Nil
      case PExplicitSeq(elems) => elems
      case PRangeSeq(low, high) => Seq(low, high)
      case PSeqIndex(seq, idx) => Seq(seq, idx)
      case PSeqTake(seq, nn) => Seq(seq, nn)
      case PSeqDrop(seq, nn) => Seq(seq, nn)
      case PSeqUpdate(seq, idx, elem) => Seq(seq, idx, elem)
      case PSize(seq) => Seq(seq)

      case PEmptySet(t) => Seq(t)
      case PExplicitSet(elems) => elems
      case PEmptyMultiset(t) => Seq(t)
      case PExplicitMultiset(elems) => elems

      case PSeqn(ss) => ss
      case PFold(exp) => Seq(exp)
      case PUnfold(exp) => Seq(exp)
      case PPackageWand(exp) => Seq(exp)
      case PApplyWand(exp) => Seq(exp)
      case PExhale(exp) => Seq(exp)
      case PAssert(exp) => Seq(exp)
      case PInhale(exp) => Seq(exp)
      case PNewStmt(target, fields) => Seq(target) ++ fields.getOrElse(Seq())
      case PMethodCall(targets, method, args) => targets ++ Seq(method) ++ args
      case PLabel(name) => Seq(name)
      case PGoto(label) => Seq(label)
      case PVarAssign(target, rhs) => Seq(target, rhs)
      case PFieldAssign(field, rhs) => Seq(field, rhs)
      case PIf(cond, thn, els) => Seq(cond, thn, els)
      case PWhile(cond, invs, body) => Seq(cond) ++ invs ++ Seq(body)
      case PLocalVarDecl(idndef, typ, init) => Seq(idndef, typ) ++ (if (init.isDefined) Seq(init.get) else Nil)
      case PFresh(vars) => vars
      case PConstraining(vars, stmt) => vars ++ Seq(stmt)
      case PProgram(file, domains, fields, functions, predicates, methods) =>
        domains ++ fields ++ functions ++ predicates ++ methods
      case PDomain(idndef, typVars, funcs, axioms) => Seq(idndef) ++ typVars ++ funcs ++ axioms
      case PField(idndef, typ) => Seq(idndef, typ)
      case PMethod(idndef, args, rets, pres, posts, body) =>
        Seq(idndef) ++ args ++ rets ++ pres ++ posts ++ Seq(body)
      case PFunction(name, args, typ, pres, posts, body) =>
        Seq(name) ++ args ++ Seq(typ) ++ pres ++ posts ++ body
      case PDomainFunction(name, args, typ, unique) =>
        Seq(name) ++ args ++ Seq(typ)
      case PPredicate(name, args, body) =>
        Seq(name) ++ args ++ body
      case PAxiom(idndef, exp) => Seq(idndef, exp)
      case PTypeVarDecl(name) => Seq(name)
      case PLetWand(idndef, wand) => Seq(idndef, wand)
      case PDefine(idndef, optArgs, exp) => Seq(idndef) ++ optArgs.getOrElse(Nil) ++ Seq(exp)
      case _: PSkip => Nil
    }
  }
}<|MERGE_RESOLUTION|>--- conflicted
+++ resolved
@@ -249,11 +249,8 @@
 
 sealed trait POldExp extends PExp { def e: PExp }
 case class POld(e: PExp) extends POldExp
-<<<<<<< HEAD
 case class PLabelledOld(label: PIdnUse, e: PExp) extends POldExp
-=======
 case class PApplyOld(e: PExp) extends POldExp
->>>>>>> 25a792d0
 
 /* Let-expressions `let x == e1 in e2` are represented by the nested structure
  * `PLet(e1, PLetNestedScope(x, e2))`, where `PLetNestedScope <: PScope` (but
