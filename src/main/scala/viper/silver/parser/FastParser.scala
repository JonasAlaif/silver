// This Source Code Form is subject to the terms of the Mozilla Public
// License, v. 2.0. If a copy of the MPL was not distributed with this
// file, You can obtain one at http://mozilla.org/MPL/2.0/.
//
// Copyright (c) 2011-2019 ETH Zurich.

package viper.silver.parser

import java.net.URL
import java.nio.file.{Files, Path, Paths}

import scala.util.parsing.input.{NoPosition, Position}  //?
import viper.silver.ast.{LabelledOld, LineCol, SourcePosition}
import viper.silver.FastPositions
import viper.silver.ast.utility.rewriter.{ContextA, PartialContextC, StrategyBuilder}
import viper.silver.parser.Transformer.ParseTreeDuplicationError
import viper.silver.plugin.SilverPluginManager
import viper.silver.verifier.{ParseError, ParseWarning}

import scala.collection.mutable


case class ParseException(msg: String, pos: scala.util.parsing.input.Position) extends Exception

case class SuffixedExpressionGenerator[E <: PExp](func: PExp => E) extends (PExp => PExp) with FastPositioned {
  override def apply(v1: PExp): E = func(v1)
}

object FastParser { // extends PosParser[Char, String] { //?
  import fastparse.{P => FP, _}

  implicit val whitespace = {
    import NoWhitespace._
    implicit ctx: ParsingRun[_] =>
      NoTrace((("/*" ~ (!StringIn("*/") ~ AnyChar).rep ~ "*/") | ("//" ~ CharsWhile(_ != '\n').? ~ ("\n" | End)) | " " | "\t" | "\n" | "\r").rep)
  }

  type P[T] = FP[T]

  def getLineAndColumn(index: Int): (Int, Int) = {
    // val Array(line, col) = ctx.input.prettyIndex(index).split(":").map(_.toInt) //?
    // (line, col)
    var left = index
    var i = 0
    val arr = FastParser._lines
    while (i < arr.length && left >= arr(i)){
      left -= arr(i)
      i += 1
    }
    val r1 = (i + 1, left + 1)
    r1
  }

  def setPosition(n: Any, start: Int, finish: Int): Unit = {
    {
      val (line, column) = getLineAndColumn(start)
      FastPositions.setStart(n, FilePosition(_file, line, column))
    }
    {
      val (line, column) = getLineAndColumn(finish)
      FastPositions.setFinish(n, FilePosition(_file, line, column))
    }
  }

  def P[T](t: P[T])(implicit name: sourcecode.Name, ctx: P[_]): P[T] = {

    t map {
      case node: T => {
        val (beginLine, beginColumn) = getLineAndColumn(ctx.index) //?
        val (endLine, endColumn) = getLineAndColumn(ctx.index)

        _begin = FilePosition(_file, beginLine, beginColumn)
        _end = FilePosition(_file, endLine, endColumn)

        FastPositions.setStart(node, _begin)
        FastPositions.setFinish(node, _end)

        node
      }
    }
  }

  /* When importing a file from standard library, e.g. `include <inc.vpr>`, the file is expected
   * to be located in `resources/${standard_import_directory}`, e.g. `resources/import/inv.vpr`.
   */
  val standard_import_directory = "import"

<<<<<<< HEAD
  var _lines: Array[Int] = null
  var _file: Path = null

  var _begin: FilePosition = FilePosition(null, 0, 0)
  var _end: FilePosition = FilePosition(null, 0, 0)
=======
  var _line_offset: Array[Int] = null
>>>>>>> 1828cf8d

  def parse(s: String, f: Path, plugins: Option[SilverPluginManager] = None) = {
    _file = f.toAbsolutePath

    // Add an empty line at the end to make `computeFrom(s.length)` return `(lines.length, 1)`, as the old
    // implementation of `computeFrom` used to do.
    val lines = s.linesWithSeparators
    _line_offset = (lines.map(_.length) ++ Seq(0)).toArray
    var offset = 0
    for (i <- _line_offset.indices) {
      val line_length = _line_offset(i)
      _line_offset(i) = offset
      offset += line_length
    }

    // Strategy to handle imports
    // Idea: Import every import reference and merge imported methods, functions, imports, .. into current program
    //       iterate until no new imports are present.
    //       To import each file at most once the absolute path is normalized (removes redundancies).
    //       For standard import the path relative to the import folder (in resources) is normalized and used.
    //       (normalize a path is a purely syntactic operation. if sally were a symbolic link removing sally/.. might
    //       result in a path that no longer locates the intended file. toRealPath() might be an alternative)

    def resolveImports(p: PProgram) = {
        val localsToImport = new mutable.ArrayBuffer[Path]()
        val localImportStatements = new mutable.HashMap[Path, PLocalImport]()
        val standardsToImport = new mutable.ArrayBuffer[Path]()
        val standardImportStatements = new mutable.HashMap[Path, PStandardImport]()

        // assume p is a program from the user space (local).
        val filePath = f.toAbsolutePath.normalize()
        localsToImport.append(filePath)

        var macros = p.macros
        var domains = p.domains
        var fields = p.fields
        var functions = p.functions
        var methods = p.methods
        var predicates = p.predicates
        var extensions = p.extensions
        var errors = p.errors

        def appendNewImports(imports: Seq[PImport], current: Path, fromLocal: Boolean): Unit = {
          for (ip <- imports) {
            ip match {
              case localImport: PLocalImport if fromLocal =>
                val localPath = current.resolveSibling(localImport.file).normalize()
                if(!localsToImport.contains(localPath)){
                  localsToImport.append(localPath)
                  localImportStatements.update(localPath, localImport)
                }
              case localImport: PLocalImport if !fromLocal =>
                // local import get transformed to standard imports
                val localPath = current.resolveSibling(localImport.file).normalize()
                if (!standardsToImport.contains(localPath)) {
                  standardsToImport.append(localPath)
                  standardImportStatements.update(localPath, PStandardImport(localPath.toString))
                }
              case standardImport: PStandardImport =>
                val standardPath = Paths.get(standardImport.file).normalize()
                if(!standardsToImport.contains(standardPath)){
                  standardsToImport.append(standardPath)
                  standardImportStatements.update(standardPath, standardImport)
                }
            }
          }
        }

        def appendNewProgram(newProg: PProgram): Unit = {
          macros ++= newProg.macros
          domains ++= newProg.domains
          fields ++= newProg.fields
          functions ++= newProg.functions
          methods ++= newProg.methods
          predicates ++= newProg.predicates
          extensions ++= newProg.extensions
          errors ++= newProg.errors
        }

        appendNewImports(p.imports, filePath, true)

        // resolve imports from imported programs
        var i = 1 // localsToImport
        var j = 0 // standardsToImport
        while (i < localsToImport.length || j < standardsToImport.length) {
          // at least one local or standard import has not yet been resolved
          if (i < localsToImport.length){
            // import a local file

            val current = localsToImport(i)
            val newProg = importLocal(current, localImportStatements(current), plugins)

            appendNewProgram(newProg)
            appendNewImports(newProg.imports, current, true)
            i += 1
          }else{
            // no more local imports
            // import a standard file
            val current = standardsToImport(j)
            val newProg = importStandard(current, standardImportStatements(current), plugins)

            appendNewProgram(newProg)
            appendNewImports(newProg.imports, current, false)
            j += 1
          }
        }
      PProgram(Seq(), macros, domains, fields, functions, predicates, methods, extensions, errors)
    }


    try {
      val rp = RecParser(f).parses(s)
      rp match {
        case Parsed.Success(program@PProgram(_, _, _, _, _, _, _, _, _), e) =>
          val importedProgram = resolveImports(program)                             // Import programs
          val expandedProgram = expandDefines(importedProgram)                      // Expand macros
          Parsed.Success(expandedProgram, e)
        case _ => rp
      }
    }
    catch {
      case ParseException(msg, pos) =>
        var line = 0
        var column = 0
        if (pos != null) {
          line = pos.line
          column = pos.column
        }
        ParseError(msg, SourcePosition(_file, line, column))
    }
  }

  case class RecParser(file: Path) {

    def parses(s: String) = {
      fastparse.parse(s, entireProgram(_))
    }
  }

  // Actual Parser starts from here
  def identContinues[_: P] = CharIn("0-9", "A-Z", "a-z", "$_")

  def keyword[_: P](check: String) = P(Index ~ check ~~ !identContinues ~ Index)//.map({
    // case (begin, end) => //?
    //   val (beginLine, beginColumn) = getLineAndColumn(begin)
    //   val (endLine, endColumn) = getLineAndColumn(end)

    //   val keywordBegin = FilePosition(_file, beginLine, beginColumn)
    //   val keywordEnd = FilePosition(_file, endLine, endColumn)

    //   _keywordPos += check -> (keywordBegin, keywordEnd)
  //})

  def parens[_: P, T](p: => P[T]) = "(" ~ p ~ ")"

  def angles[_: P, T](p: => P[T]) = "<" ~ p ~ ">"

  def quoted[_: P, T](p: => P[T]) = "\"" ~ p ~ "\""

  def foldPExp[E <: PExp](e: PExp, es: Seq[SuffixedExpressionGenerator[E]]): E =
    es.foldLeft(e) { (t, a) =>
      val result = a(t)
      FastPositions.setStart(result, t.start)
      FastPositions.setFinish(result, t.finish)
      result
    }.asInstanceOf[E]

  def isFieldAccess(obj: Any) = {
    obj.isInstanceOf[PFieldAccess]
  }

  /**
    * Function that parses a file and converts it into a program
    *
    * @param buffer Buffer to read file from
    * @param path Path of the file to be imported
    * @param importStmt Import statement.
    * @return `PProgram` node corresponding to the imported program.
    */
  def importProgram(buffer: Array[String], path: Path, importStmt: PImport, plugins: Option[SilverPluginManager]): PProgram = {

    val imported_source = buffer.mkString("\n") + "\n"
    val transformed_source = if (plugins.isDefined){
      plugins.get.beforeParse(imported_source, isImported = true) match {
        case Some(transformed) => transformed
        case None => throw ParseException(s"Plugin failed: ${plugins.get.errors.map(_.toString).mkString(", ")}", importStmt.start)
      }
    } else {
      imported_source
    }
    val p = RecParser(path).parses(transformed_source)
    p match {
      case fastparse.Parsed.Success(prog, _) => prog
      case fail @ fastparse.Parsed.Failure(_, index, _) =>
        val msg = fail.trace().longMsg
        val (line, col) = LineCol(index)
        throw ParseException(s"Expected $msg", FilePosition(path, line, col))
    }
  }

  /**
    * Opens (and closes) standard file to be imported, parses it and converts it into a program.
    * Standard files are located in the resources inside a "import" folder.
    *
    * @param path Path of the file to be imported
    * @param importStmt Import statement.
    * @return `PProgram` node corresponding to the imported program.
    */
  def importStandard(path: Path, importStmt: PStandardImport, plugins: Option[SilverPluginManager]): PProgram = {
    /* Prefix the standard library import (`path`) with the directory in which standard library
     * files are expected (`standard_import_directory`). The result is a OS-specific path, e.g.
     * "import\my\stdlib.vpr".
     */
    val relativeImportPath = Paths.get(standard_import_directory, path.toString)

    /* Creates a corresponding relative URL, e.g. "file://import/my/stdlib.vpr" */
    val relativeImportUrl = new URL(new URL("file:"), relativeImportPath.toString)

    /* Extract the path component only, e.g. "import/my/stdlib.vpr" */
    val relativeImportStr = relativeImportUrl.getPath

    // nested try-catch block because source.close() in finally could also cause a NullPointerException
    val buffer =
      try {
        /* Resolve the import using the specified class loader. Could point into the local file system
         * or into a jar file. The latter case requires `relativeImportStr` to be a valid URL (which
         * rules out Windows paths).
         */
        val source = scala.io.Source.fromResource(relativeImportStr, getClass.getClassLoader)

        try {
          source.getLines().toArray
        } catch {
          case e@(_: RuntimeException | _: java.io.IOException) =>
            throw ParseException(s"could not import file ($e)", FastPositions.getStart(importStmt))
        } finally {
          source.close()
        }
      } catch {
        case _: java.lang.NullPointerException =>
          throw ParseException(s"""file <$path> does not exist""", FastPositions.getStart(importStmt))
        case e@(_: RuntimeException | _: java.io.IOException) =>
          throw ParseException(s"could not import file ($e)", FastPositions.getStart(importStmt))
      }

    //scala.io.Source.fromInputStream(getClass.getResourceAsStream("/import/"+ path.toString))
    importProgram(buffer, path, importStmt, plugins)
  }

  /**
    * Opens (and closes) local file to be imported, parses it and converts it into a program.
    *
    * @param path Path of the file to be imported
    * @param importStmt Import statement.
    * @return `PProgram` node corresponding to the imported program.
    */
  def importLocal(path: Path, importStmt: PImport, plugins: Option[SilverPluginManager]): PProgram = {
    if (java.nio.file.Files.notExists(path)) {
      throw ParseException(s"""file "$path" does not exist""", FastPositions.getStart(importStmt))
    }

    _file = path
    val source = scala.io.Source.fromInputStream(Files.newInputStream(path))

    val buffer = try {
      source.getLines().toArray
    } catch {
      case e@(_: RuntimeException | _: java.io.IOException) =>
        throw ParseException(s"""could not import file ($e)""", FastPositions.getStart(importStmt))
    } finally {
      source.close()
    }

    importProgram(buffer, path, importStmt, plugins)
  }

  /**
    * Expands the macros of a PProgram
    *
    * @param p PProgram with macros to be expanded
    * @return PProgram with expanded macros
    */
  def expandDefines(p: PProgram): PProgram = {
    val globalMacros = p.macros

    // Collect names to check for and avoid clashes
    val globalNamesWithoutMacros: Set[String] = (
         p.domains.map(_.idndef.name).toSet
      ++ p.functions.map(_.idndef.name).toSet
      ++ p.predicates.map(_.idndef.name).toSet
      ++ p.methods.map(_.idndef.name).toSet
    )

    // Check if all macros names are unique
    val uniqueMacroNames = new mutable.HashMap[String, Position]()
    for (define <- globalMacros) {
      if (uniqueMacroNames.contains(define.idndef.name)) {
        throw ParseException(s"Another macro named '${define.idndef.name}' already " +
          s"exists at ${uniqueMacroNames(define.idndef.name)}", define.start)
      } else {
        uniqueMacroNames += ((define.idndef.name, define.start))
      }
    }

    // Check if macros names aren't already taken by other identifiers
    for (name <- globalNamesWithoutMacros) {
      if (uniqueMacroNames.contains(name)) {
        throw ParseException(s"The macro name '$name' has already been used by another identifier", uniqueMacroNames(name))
      }
    }

    // Check if macros are defined in the right place
    case class InsideMagicWandContext(inside: Boolean = false)
    StrategyBuilder.ContextVisitor[PNode, InsideMagicWandContext](
      {
        case (_: PPackageWand, c) => c.updateContext(c.c.copy(true))
        case (d: PDefine, c) if c.c.inside => throw ParseException("Macros cannot be defined inside magic wands proof scripts", d.start)
        case (_, c) => c
      }, InsideMagicWandContext()).execute(p)

    // Check if all macro parameters are used in the body
    def allParametersUsedInBody(define: PDefine): Seq[ParseWarning] = {
      val parameters = define.parameters.getOrElse(Seq.empty[PIdnDef]).map(_.name).toSet
      val freeVars = mutable.Set.empty[String]

      case class BoundedVars(boundedVars: Set[String] = Set())
      StrategyBuilder.ContextVisitor[PNode, BoundedVars](
      {
        case (id: PIdnUse, ctx) => freeVars ++= Set(id.name) -- ctx.c.boundedVars
          ctx
        case (q @ (_: PForall | _: PExists), ctx) => ctx.updateContext(ctx.c.copy(boundedVars = ctx.c.boundedVars |
          q.asInstanceOf[PQuantifier].vars.map(_.idndef.name).toSet))
        case (_, c) => c
      }, BoundedVars()).execute(define)

      val nonUsedParameter = parameters -- freeVars

      if (nonUsedParameter.nonEmpty) {
        Seq(ParseWarning(s"In macro ${define.idndef.name}, the following parameters were defined but not used: " +
          s"${nonUsedParameter.mkString(", ")} ", SourcePosition(_file, define.start.line, define.start.column)))
      }
      else
        Seq()
    }

    var warnings = Seq.empty[ParseWarning]

    warnings = (warnings /: globalMacros)(_ ++ allParametersUsedInBody(_))

    globalMacros.foreach(allParametersUsedInBody(_))

    // Expand defines
    val domains =
      p.domains.map(domain => {
        doExpandDefines[PDomain](globalMacros, domain, p)
      })

    val functions =
      p.functions.map(function => {
        doExpandDefines(globalMacros, function, p)
      })

    val predicates =
      p.predicates.map(predicate => {
        doExpandDefines(globalMacros, predicate, p)
      })

    def linearizeMethod(method: PMethod): PMethod = {
      def linearizeSeqOfNestedStmt(pseqn: PSeqn): Seq[PStmt] = {
        var stmts = Seq.empty[PStmt]
        pseqn.ss.foreach {
          case s: PSeqn => stmts = stmts ++ linearizeSeqOfNestedStmt(s)
          case v => stmts = stmts :+ v
        }
        stmts
      }

      val body = method.body match {
        case Some(s: PSeqn) => Some(PSeqn(linearizeSeqOfNestedStmt(s)))
        case v => v
      }

      if (body != method.body) {
        val exp_method = PMethod(method.idndef, method.formalArgs, method.formalReturns, method.pres, method.posts, body)
        exp_method.setPos(method)
        exp_method
      } else {
        method
      }
    }

    val methods = p.methods.map(method => {
      // Collect local macro definitions
      val localMacros = method.deepCollect { case n: PDefine => n }

      warnings = (warnings /: localMacros)(_ ++ allParametersUsedInBody(_))

      // Remove local macro definitions from method
      val methodWithoutMacros =
        if (localMacros.isEmpty)
          method
        else
          method.transform { case mac: PDefine => PSkip().setPos(mac) }()

      linearizeMethod(doExpandDefines(localMacros ++ globalMacros, methodWithoutMacros, p))
    })

    PProgram(p.imports, p.macros, domains, p.fields, functions, predicates, methods, p.extensions, p.errors ++ warnings)
  }


  /**
    * Expand all macro calls in a subtree of the program's AST
    *
    * @param macros   All macros that can be called in the subtree
    * @param subtree  The root the subtree whose macro calls will be expanded
    * @param program  Root of the AST representing the program which includes 'subtree'
    * @tparam T       Type parameter of 'subtree' and return type, which is a subtype of PNode
    * @return         The same subtree with all macro calls expanded
    */
  def doExpandDefines[T <: PNode] (macros: Seq[PDefine], subtree: T, program: PProgram): T = {

    // Store the replacements from normal variable to freshly generated variable
    val renamesMap = mutable.Map.empty[String, String]
    var scopeAtMacroCall = Set.empty[String]
    val scopeOfExpandedMacros = mutable.Set.empty[String]

    def scope: Set[String] = scopeAtMacroCall ++ scopeOfExpandedMacros

    case class ReplaceContext(paramToArgMap: Map[String, PExp] = Map.empty,
                              boundVars: Set[String] = Set.empty)

    // Handy method to get a macro from its name string
    def getMacroByName(name: String): PDefine = macros.find(_.idndef.name == name) match {
      case Some(mac) => mac
      case None => throw ParseException(s"Macro " + name + " used but not present in scope", FastPositions.getStart(name))
    }

    // Check if a string is a valid macro name
    def isMacro(name: String): Boolean = macros.exists(_.idndef.name == name)

    // The position of every node inside the macro is the position where the macro is "called"
    def adaptPositions(body: PNode, f: FastPositioned): Unit = {
      val adapter = StrategyBuilder.SlimVisitor[PNode] {
        case n => {
          FastPositions.setStart(n, f.start, force = true)
          FastPositions.setFinish(n, f.finish, force = true)
        }
      }
      adapter.execute[PNode](body)
    }

    object getFreshVarName {
      private val namesToNumbers = mutable.Map.empty[String, Int]

      def apply(name: String): String = {
        var number = namesToNumbers.get(name) match {
          case Some(number) => number + 1
          case None => 0
        }

        val freshVarName = (name: String, number: Int) => s"$name$$$number"

        while (scope.contains(freshVarName(name, number)))
          number += 1

        namesToNumbers += name -> number

        freshVarName(name, number)
      }
    }

    // Create a map that maps the formal parameters to the actual arguments of a macro call
    def mapParamsToArgs(params: Seq[PIdnDef], args: Seq[PExp]): Map[String, PExp] = {
      params.map(_.name).zip(args).toMap
    }

    /* Abstraction over several possible `PNode`s that can represent macro applications */
    case class MacroApp(name: String, arguments: Seq[PExp], node: PNode)

    val matchOnMacroCall: PartialFunction[PNode, MacroApp] = {
      case app: PMacroRef => MacroApp(app.idnuse.name, Nil, app)
      case app: PMethodCall if isMacro(app.method.name) => MacroApp(app.method.name, app.args, app)
      case app: PCall if isMacro(app.func.name) => MacroApp(app.func.name, app.args, app)
      case app: PIdnUse if isMacro(app.name) => MacroApp(app.name, Nil, app)
    }

    def detectCyclicMacros(start: PNode, seen: Set[String]): Unit = {
      start.visit(
        matchOnMacroCall.andThen { case MacroApp(name, _, _) =>
          if (seen.contains(name)) {
            val position =
              macros.find(_.idndef.name == name)
                    .fold[Position](NoPosition)(FastPositions.getStart)

            throw ParseException("Recursive macro declaration found: " + name, position)
          } else {
            detectCyclicMacros(getMacroByName(name).body, seen + name)
          }
        }
      )
    }

    detectCyclicMacros(subtree, Set.empty)

    // Strategy to rename variables declared in macro's body if their names are already used in
    // the scope where the macro is being expanded, avoiding name clashes (hygienic macro expansion)
    val renamer = StrategyBuilder.Slim[PNode]({

      // Variable declared: either local or bound
      case varDecl: PIdnDef =>

        // If variable name is already used in scope
        if (scope.contains(varDecl.name)) {

          // Rename variable
          val freshVarName = getFreshVarName(varDecl.name)

          // Update scope
          scopeOfExpandedMacros += freshVarName
          renamesMap += varDecl.name -> freshVarName

          // Create a variable with new name to substitute the previous one
          val freshVarDecl = PIdnDef(freshVarName)
          adaptPositions(freshVarDecl, varDecl)
          freshVarDecl
        } else {

          // Update scope
          scopeOfExpandedMacros += varDecl.name

          // Return the same variable
          varDecl
        }

      // Variable used: update variable's name according to its declaration
      // Macro's parameters are not renamed, since they will be replaced by
      // their respective arguments in the following steps (by replacer)
      case varUse: PIdnUse if renamesMap.contains(varUse.name) =>
        PIdnUse(renamesMap(varUse.name))
    })

    // Strategy to replace macro's parameters by their respective arguments
    val replacer = StrategyBuilder.Context[PNode, ReplaceContext]({

      // Variable use: macro parameters are replaced by their respective argument expressions
      case (varUse: PIdnUse, ctx) if ctx.c.paramToArgMap.contains(varUse.name) &&
                                     !ctx.c.boundVars.contains(varUse.name) =>
        (ctx.c.paramToArgMap(varUse.name), ctx.updateContext(ctx.c.copy(paramToArgMap = ctx.c.paramToArgMap.empty)))

      case (q @ (_: PForall | _: PExists), ctx) =>
        (q, ctx.updateContext(ctx.c.copy(boundVars = ctx.c.boundVars | q.asInstanceOf[PQuantifier].vars.map(_.idndef.name).toSet)))
    }, ReplaceContext())

    // Replace variables in macro body, adapt positions correctly (same line number as macro call)
    def replacerOnBody(body: PNode, paramToArgMap: Map[String, PExp], pos: FastPositioned): PNode = {

      // Duplicate the body of the macro to allow for differing type checks depending on the context
      val oldForce = viper.silver.ast.utility.ViperStrategy.forceRewrite
      viper.silver.ast.utility.ViperStrategy.forceRewrite = true
      val replicatedBody = body.deepCopyAll
      viper.silver.ast.utility.ViperStrategy.forceRewrite = oldForce

      // Rename locally bound variables in macro's body
      val bodyWithRenamedVars = renamer.execute[PNode](replicatedBody)
      adaptPositions(bodyWithRenamedVars, pos)

      // Create context
      val context = new PartialContextC[PNode, ReplaceContext](ReplaceContext(paramToArgMap))

      // Replace macro's call arguments for every occurrence of its respective parameters in the body
      val bodyWithReplacedParams = replacer.execute[PNode](bodyWithRenamedVars, context)
      adaptPositions(bodyWithReplacedParams, pos)

      // Return expanded macro's body
      bodyWithReplacedParams
    }

    def ExpandMacroIfValid(macroCall: PNode, ctx: ContextA[PNode]): PNode = {
      matchOnMacroCall.andThen {
        case MacroApp(name, arguments, call) =>
          val macroDefinition = getMacroByName(name)
          val parameters = macroDefinition.parameters.getOrElse(Nil)
          val body = macroDefinition.body
          val pos = FastPositions.getStart(call)

          if (arguments.length != parameters.length)
            throw ParseException("Number of macro arguments does not match", pos)

          (call, body) match {
            case (_: PStmt, _: PExp) =>
              throw ParseException("Expression macro used in statement position", pos)
            case (_: PExp, _: PStmt) =>
              throw ParseException("Statement macro used in expression position", pos)
            case _ =>
          }

          /* TODO: The current unsupported position detection is probably not exhaustive.
           *       Seems difficult to concisely and precisely match all (il)legal cases, however.
           */
          (ctx.parent, body) match {
            case (PAccPred(loc, _), _) if (loc eq call) && !body.isInstanceOf[PLocationAccess] =>
              throw ParseException("Macro expansion would result in invalid code...\n...occurs in position where a location access is required, but the body is of the form:\n" + body.toString, pos)
            case (_: PCurPerm, _) if !body.isInstanceOf[PLocationAccess] =>
              throw ParseException("Macro expansion would result in invalid code...\n...occurs in position where a location access is required, but the body is of the form:\n" + body.toString, pos)
            case _ => /* All good */
          }

          try {
            scopeAtMacroCall = NameAnalyser().namesInScope(program, Some(macroCall))
            arguments.foreach(
              StrategyBuilder.SlimVisitor[PNode] {
                case id: PIdnDef => scopeAtMacroCall += id.name
                case _ =>
              }.execute[PNode](_)
            )
            StrategyBuilder.SlimVisitor[PNode]({
              case id: PIdnDef => scopeAtMacroCall += id.name
              case _ =>
            }).execute(subtree)
            renamesMap.clear()
            replacerOnBody(body, mapParamsToArgs(parameters, arguments), call)
          } catch {
            case problem: ParseTreeDuplicationError =>
              throw ParseException("Macro expansion would result in invalid code (encountered ParseTreeDuplicationError:)\n" + problem.getMessage, pos)
          }
      }.applyOrElse(macroCall, (_: PNode) => macroCall)
    }

    // Strategy that checks if the macro calls are valid and expands them.
    // Requires that macro calls are acyclic
    val expander = StrategyBuilder.Ancestor[PNode] {

      // Handles macros on the left hand-side of assignments
      case (PMacroAssign(call, exp), ctx) =>
        if (!isMacro(call.opName))
          throw ParseException("The only calls that can be on the left-hand side of an assignment statement are calls to macros", FastPositions.getStart(call))

        val body = ExpandMacroIfValid(call, ctx)

        // Check if macro's body can be the left-hand side of an assignment and,
        // if that's the case, add it in a corresponding assignment statement
        body match {
          case fa: PFieldAccess =>
            val node = PFieldAssign(fa, exp)
            adaptPositions(node, fa)
            (node, ctx)
          case _ => throw ParseException("The body of this macro is not a suitable left-hand side for an assignment statement", FastPositions.getStart(call))
        }

      // Handles all other calls to macros
      case (node, ctx) => (ExpandMacroIfValid(node, ctx), ctx)

    }.recurseFunc {
      /* Don't recurse into the PIdnUse of nodes that themselves could represent macro
       * applications. Otherwise, the expansion of nested macros will fail due to attempting
       * to construct invalid AST nodes.
       * Recursing into such PIdnUse nodes caused Silver issue #205.
       */
      case PMacroRef(_) => Seq.empty
      case PMethodCall(targets, _, args) => Seq(targets, args)
      case PCall(_, args, typeAnnotated) => Seq(args, typeAnnotated)
    }.repeat

    try {
      expander.execute[T](subtree)
    } catch {
      case problem: ParseTreeDuplicationError =>
        throw ParseException("Macro expansion would result in invalid code (encountered ParseTreeDuplicationError:)\n" + problem.getMessage, problem.original.start)
    }
  }

  /** The file we are currently parsing (for creating positions later). */
  def file: Path = _file

  lazy val keywords = Set("result",
    // types
    "Int", "Perm", "Bool", "Ref", "Rational",
    // boolean constants
    "true", "false",
    // null
    "null",
    // preamble importing
    "import",
    // declaration keywords
    "method", "function", "predicate", "program", "domain", "axiom", "var", "returns", "field", "define",
    // specifications
    "requires", "ensures", "invariant",
    // statements
    "fold", "unfold", "inhale", "exhale", "new", "assert", "assume", "package", "apply",
    // control flow
    "while", "if", "elseif", "else", "goto", "label",
    // sequences
    "Seq",
    // sets and multisets
    "Set", "Multiset", "union", "intersection", "setminus", "subset",
    // prover hint expressions
    "unfolding", "in", "applying",
    // old expression
    "old", "lhs",
    // other expressions
    "let",
    // quantification
    "forall", "exists", "forperm",
    // permission syntax
    "acc", "wildcard", "write", "none", "epsilon", "perm",
    // modifiers
    "unique") | ParserExtension.extendedKeywords


  def atom(implicit ctx : P[_]) : P[PExp] = P(ParserExtension.newExpAtStart(ctx) | integer | booltrue | boolfalse | nul | old
    | result | unExp
    | "(" ~ exp ~ ")" | accessPred | inhaleExhale | perm | let | quant | forperm | unfolding | applying
    | setTypedEmpty | explicitSetNonEmpty | multiSetTypedEmpty | explicitMultisetNonEmpty | seqTypedEmpty
    | seqLength | explicitSeqNonEmpty | seqRange | fapp | typedFapp | idnuse | ParserExtension.newExpAtEnd(ctx))


  def result[_: P]: P[PResultLit] = P(keyword("result").map { _ => PResultLit() })

  def unExp[_: P]: P[PUnExp] = P((CharIn("\\-\\!").! ~~ !" " ~~ suffixExpr).map { case (a, b) => PUnExp(a, b) })

  def strInteger[_: P]: P[String] = P(CharIn("0-9").rep(1)).!

  def integer[_: P]: P[PIntLit] = strInteger.filter(s => !s.contains(' ')).map { s => PIntLit(BigInt(s)) }

  def booltrue[_: P]: P[PBoolLit] = P(keyword("true")).map(_ => PBoolLit(b = true))

  def boolfalse[_: P]: P[PBoolLit] = P(keyword("false")).map(_ => PBoolLit(b = false))

  def nul[_: P]: P[PNullLit] = P(keyword("null")).map(_ => PNullLit())

  def identifier[_: P]: P[Unit] = P(CharIn("A-Z", "a-z", "$_") ~~ CharIn("0-9", "A-Z", "a-z", "$_").repX)

  def ident[_: P]: P[String] = P(identifier.!).filter(a => !keywords.contains(a)).opaque("invalid identifier (could be a keyword)")

  def idnuse[_: P]: P[PIdnUse] = P(ident).map(id => {
    val i = PIdnUse(id)
    FastPositions.setStart(i, FastPositions.getStart(id))
    FastPositions.setFinish(i, FastPositions.getFinish(id))
    i
  })

  def oldLabel[_: P]: P[PIdnUse] = P(idnuse | LabelledOld.LhsOldLabel.!).map { case idnuse: PIdnUse => idnuse

  case LabelledOld.LhsOldLabel => PIdnUse(LabelledOld.LhsOldLabel)}

  def old[_: P]: P[PExp] = P(StringIn("old") ~ (parens(exp).map(POld) | ("[" ~ oldLabel ~ "]" ~ parens(exp)).map { case (a, b) => PLabelledOld(a, b) }))

  def magicWandExp[_: P]: P[PExp] = P(orExp ~ (keyword("--*").! ~ exp).?).map { case (a, b) => b match {
    case Some(c) =>
      val x = PMagicWandExp(a, c._2)
      FastPositions.setStart(x, FastPositions.getStart(a))
      FastPositions.setFinish(x, FastPositions.getFinish(a))
      x
    case None => a
  }}

  def realMagicWandExp[_: P]: P[PMagicWandExp] = P(orExp ~ "--*".! ~ exp).map { case (a,_,c) => PMagicWandExp(a,c)}

  def implExp[_: P]: P[PExp] = P(magicWandExp ~ (StringIn("==>").! ~ implExp).?).map {
    case (a, b) => b match {
      case Some(c) => PBinExp(a, c._1, c._2)
      case None => a
    }
  }

  def iffExp[_: P]: P[PExp] = P(implExp ~ ("<==>".! ~ iffExp).?).map {
    case (a, b) => b match {
      case Some(c) => PBinExp(a, c._1, c._2)
      case None => a
    }
  }

  def iteExpr[_: P]: P[PExp] = P(iffExp ~ ("?" ~ iteExpr ~ ":" ~ iteExpr).?).map {
    case (a, b) => b match {
      case Some(c) => PCondExp(a, c._1, c._2)
      case None => a
    }
  }

  def exp[_: P]: P[PExp] = P(iteExpr)

  def suffix[_: P]: P[SuffixedExpressionGenerator[PExp]] =
    P(("." ~ idnuse).map { id => SuffixedExpressionGenerator[PExp]((e: PExp) => {
      val x = PFieldAccess(e, id)
      FastPositions.setStart(x, _begin)
      FastPositions.setFinish(x, _end)
      x
    }) } |
      ("[" ~ Pass ~ ".." ~/ exp ~ "]").map { n => SuffixedExpressionGenerator[PExp]((e: PExp) => PSeqTake(e, n)) } |
      ("[" ~ exp ~ ".." ~ Pass ~ "]").map { n => SuffixedExpressionGenerator[PExp]((e: PExp) => PSeqDrop(e, n)) } |
      ("[" ~ exp ~ ".." ~ exp ~ "]").map { case (n, m) => SuffixedExpressionGenerator[PExp]((e: PExp) => PSeqDrop(PSeqTake(e, m), n)) } |
      ("[" ~ exp ~ "]").map { e1 => SuffixedExpressionGenerator[PExp]((e0: PExp) => PSeqIndex(e0, e1)) } |
      ("[" ~ exp ~ ":=" ~ exp ~ "]").map { case (i, v) => SuffixedExpressionGenerator[PExp]((e: PExp) => PSeqUpdate(e, i, v)) })

  def suffixExpr[_: P]: P[PExp] = P((atom ~ suffix.rep).map { case (fac, ss) => foldPExp[PExp](fac, ss) })

  def realSuffixExpr[_: P]: P[PExp] = P((atom ~ suffix.rep).map { case (fac, ss) => foldPExp[PExp](fac, ss) })

  def termOp[_: P]: P[String] = P(StringIn("*", "/", "\\", "%").!)

  def term[_: P]: P[PExp] = P((suffixExpr ~ termd.rep).map { case (a, ss) => foldPExp[PExp](a, ss) })

  def termd[_: P]: P[SuffixedExpressionGenerator[PExp]] = P(termOp ~ suffixExpr).map { case (op, id) => SuffixedExpressionGenerator[PExp]((e: PExp) => PBinExp(e, op, id)) }

  def sumOp[_: P]: P[String] = P(StringIn("++", "+", "-").! | keyword("union").! | keyword("intersection").! | keyword("setminus").! | keyword("subset").!)

  def sum[_: P]: P[PExp] = P((term ~ sumd.rep).map { case (a, ss) => foldPExp[PBinExp](a, ss) })

  def sumd[_: P]: P[SuffixedExpressionGenerator[PBinExp]] = P(sumOp ~ term).map { case (op, id) => SuffixedExpressionGenerator[PBinExp]((e: PExp) => PBinExp(e, op, id)) }

  def cmpOp[_: P] = P(StringIn("<=", ">=", "<", ">").! | keyword("in").!)

  def cmpExp[_: P]: P[PExp] = P(sum ~ (cmpOp ~ cmpExp).?).map {
    case (a, b) => b match {
      case Some(c) =>
        val binExp = PBinExp(a, c._1, c._2)
        FastPositions.setStart(binExp, FastPositions.getStart(a))
        FastPositions.setFinish(binExp, FastPositions.getFinish(a))
        binExp
      case None => a
    }
  }

  def eqOp[_: P] = P(StringIn("==", "!=").!)

  def eqExp[_: P]: P[PExp] = P(cmpExp ~ (eqOp ~ eqExp).?).map {
    case (a, b) => b match {
      case Some(c) =>
        val binExp = PBinExp(a, c._1, c._2)
        FastPositions.setStart(binExp, FastPositions.getStart(a))
        FastPositions.setFinish(binExp, FastPositions.getFinish(a))
        binExp
      case None => a
    }
  }

  def andExp[_: P]: P[PExp] = P(eqExp ~ ("&&".! ~ andExp).?).map {
    case (a, b) => b match {
      case Some(c) =>
        val binExp = PBinExp(a, c._1, c._2)
        FastPositions.setStart(binExp, FastPositions.getStart(a))
        FastPositions.setFinish(binExp, FastPositions.getFinish(a))
        binExp
      case None => a
    }
  }

  def orExp[_: P]: P[PExp] = P(andExp ~ ("||".! ~ orExp).?).map {
    case (a, b) => b match {
      case Some(c) => PBinExp(a, c._1, c._2)
      case None => a
    }
  }

  def accessPredImpl[_: P]: P[PAccPred] = P((keyword("acc") ~ "(" ~ locAcc ~ ("," ~ exp).? ~ ")").map {
    case (start, finish, loc, perms) => {
      val m = PAccPred(loc, perms.getOrElse(PFullPerm()))
      setPosition(m, start, finish)
      m
    }
  })

  def accessPred[_: P]: P[PAccPred] = P(accessPredImpl.map(acc => {
    val perm = acc.perm
    if (FastPositions.getStart(perm) == NoPosition) {
      FastPositions.setStart(perm, acc.start)
      FastPositions.setFinish(perm, acc.finish)
    }
    acc
  }))

  def resAcc[_: P]: P[PResourceAccess] = P(locAcc | realMagicWandExp)

  def locAcc[_: P]: P[PLocationAccess] = P(fieldAcc | predAcc)

  def fieldAcc[_: P]: P[PFieldAccess] =
    P(NoCut(realSuffixExpr.filter(isFieldAccess)).map {
      case fa: PFieldAccess => fa
      case other => sys.error(s"Unexpectedly found $other")
    })

  def predAcc[_: P]: P[PLocationAccess] = P(fapp)

  def actualArgList[_: P]: P[Seq[PExp]] = P(exp.rep(sep = ","))

  def inhaleExhale[_: P]: P[PExp] = P("[" ~ exp ~ "," ~ exp ~ "]").map { case (a, b) => {
    val x = PInhaleExhaleExp(a, b)
    FastPositions.setStart(x, FastPositions.getStart(a))
    FastPositions.setFinish(x, FastPositions.getFinish(a))
    x
  } }

  def perm[_: P]: P[PExp] =
    P(keyword("none").map(_ => PNoPerm()) | keyword("wildcard").map(_ => PWildcard()) | keyword("write").map(_ => PFullPerm())
    | keyword("epsilon").map(_ => PEpsilon()) | ("perm" ~ parens(resAcc)).map(PCurPerm))

  def let[_: P]: P[PExp] = P(
    ("let" ~/ idndef ~ "==" ~ "(" ~ exp ~ ")" ~ "in" ~ exp).map { case (id, exp1, exp2) =>
      /* Type unresolvedType is expected to be replaced with the type of exp1
       * after the latter has been resolved
       * */
      val unresolvedType = PUnknown().setPos(id)
      val formalArgDecl = PFormalArgDecl(id, unresolvedType).setPos(id)
      val nestedScope = PLetNestedScope(formalArgDecl, exp2).setPos(exp2)

      val l = PLet(exp1, nestedScope)
      FastPositions.setStart(l, FastPositions.getStart(exp1))
      FastPositions.setFinish(l, FastPositions.getFinish(exp1))
      l
    })

  def idndef[_: P]: P[PIdnDef] = P(ident).map({s =>
    val i = PIdnDef(s)
    FastPositions.setStart(i, _begin)
    FastPositions.setFinish(i, _end)
    i})

  def quant[_: P]: P[PExp] = P((keyword("forall") ~ nonEmptyFormalArgList ~ "::" ~ trigger.rep ~ exp).map { case (start, finish, a, b, c) =>
      val fa = PForall(a, b, c)
      setPosition(fa, start, finish)
      fa
    } |
    (keyword("exists") ~ nonEmptyFormalArgList ~ "::" ~ trigger.rep ~ exp).map { case (start, finish, a, b, c) =>
      val ex = PExists(a, b, c)
      setPosition(ex, start, finish)
      ex
    })

  def nonEmptyFormalArgList[_: P]: P[Seq[PFormalArgDecl]] = P(formalArg.rep(min = 1, sep = ","))

  def formalArg[_: P]: P[PFormalArgDecl] = P(idndef ~ ":" ~ typ).map { case (a, b) => PFormalArgDecl(a, b) }

  def typ[_: P]: P[PType] = P(primitiveTyp | domainTyp | seqType | setType | multisetType)

  def domainTyp[_: P]: P[PDomainType] = P((idnuse ~ "[" ~ typ.rep(sep = ",") ~ "]").map { case (a, b) => PDomainType(a, b) } |
    // domain type without type arguments (might also be a type variable)
    idnuse.map(name => {
      val x = PDomainType(name, Nil)
      FastPositions.setStart(x, FastPositions.getStart(name))
      FastPositions.setFinish(x, FastPositions.getFinish(name))
      x
    }))

  def seqType[_: P]: P[PType] = P(keyword("Seq") ~ "[" ~ typ ~ "]").map{ t => PSeqType(t._3)}

  def setType[_: P]: P[PType] = P(keyword("Set") ~ "[" ~ typ ~ "]").map( t => PSetType(t._3))

  def multisetType[_: P]: P[PType] = P(keyword("Multiset") ~ "[" ~ typ ~ "]").map( t => PMultisetType(t._3))

  def primitiveTyp[_: P]: P[PType] = P(keyword("Rational").map(_ => PPrimitiv("Perm"))
    | (StringIn("Int", "Bool", "Perm", "Ref") ~~ !identContinues).!.map(PPrimitiv))

  def trigger[_: P]: P[PTrigger] = P("{" ~/ exp.rep(sep = ",") ~ "}").map(
    s => {
      val x = PTrigger(s)
      FastPositions.setStart(x, FastPositions.getStart(s))
      FastPositions.setFinish(x, FastPositions.getFinish(s))
      x
    })

  def forperm[_: P]: P[PExp] = P(keyword("forperm") ~ nonEmptyFormalArgList ~ "[" ~ resAcc ~ "]" ~ "::" ~ exp).map {
    case (_, _, args, res, body) => PForPerm(args, res, body)
  }

  def unfolding[_: P]: P[PExp] = P(keyword("unfolding") ~ predicateAccessPred ~ "in" ~ exp).map { case (_, _, a, b) => PUnfolding(a, b) }

  def predicateAccessPred[_: P]: P[PAccPred] = P(accessPred | predAcc.map (
    loc => {
      val perm = PFullPerm()
      FastPositions.setStart(perm, loc.start)
      FastPositions.setFinish(perm, loc.finish)
      val m = PAccPred(loc, perm)
      FastPositions.setStart(m, loc.start)
      FastPositions.setFinish(m, loc.finish)
      m
  }))

  def setTypedEmpty[_: P]: P[PExp] = collectionTypedEmpty("Set", PEmptySet)

  def explicitSetNonEmpty[_: P]: P[PExp] = P("Set" ~ "(" ~/ exp.rep(sep = ",", min = 1) ~ ")").map(PExplicitSet)

  def explicitMultisetNonEmpty[_: P]: P[PExp] = P("Multiset" ~ "(" ~/ exp.rep(min = 1, sep = ",") ~ ")").map(PExplicitMultiset)

  def multiSetTypedEmpty[_: P]: P[PExp] = collectionTypedEmpty("Multiset", PEmptyMultiset)

  def seqTypedEmpty[_: P]: P[PExp] = collectionTypedEmpty("Seq", PEmptySeq)

  def seqLength[_: P]: P[PExp] = P("|" ~ exp ~ "|").map(PSize)

  def explicitSeqNonEmpty[_: P]: P[PExp] = P("Seq" ~ "(" ~/ exp.rep(min = 1, sep = ",") ~ ")").map(PExplicitSeq)

  private def collectionTypedEmpty[_: P](name: String, typeConstructor: PType => PExp): P[PExp] =
    P(`name` ~ ("[" ~/ typ ~ "]").? ~ "(" ~ ")").map(typ => typeConstructor(typ.getOrElse(PTypeVar("#E"))))


  def seqRange[_: P]: P[PExp] = P("[" ~ exp ~ ".." ~ exp ~ ")").map { case (a, b) => PRangeSeq(a, b) }


  def fapp[_: P]: P[PCall] = P(idnuse ~ parens(actualArgList)).map({
    case (func, args) => {
      val m = PCall(func, args, None)
      FastPositions.setStart(m, _begin)
      FastPositions.setFinish(m, _end)
      FastPositions.setStart(func, _begin)
      FastPositions.setFinish(func, _end)
      m
    }
  })

  def typedFapp[_: P]: P[PExp] = P(parens(idnuse ~ parens(actualArgList) ~ ":" ~ typ)).map {
    case (func, args, typeGiven) => PCall(func, args, Some(typeGiven))
  }

  def stmt(implicit ctx : P[_]) : P[PStmt] = P(ParserExtension.newStmtAtStart(ctx) | macroassign | fieldassign | localassign | fold | unfold | exhale | assertP |
    inhale | assume | ifthnels | whle | varDecl | defineDecl | newstmt | 
    methodCall | goto | lbl | packageWand | applyWand | macroref | block | ParserExtension.newStmtAtEnd(ctx))

  def nodefinestmt(implicit ctx : P[_]) : P[PStmt] = P(ParserExtension.newStmtAtStart(ctx) | fieldassign | localassign | fold | unfold | exhale | assertP |
    inhale | assume | ifthnels | whle | varDecl | newstmt |
    methodCall | goto | lbl | packageWand | applyWand | macroref | block | ParserExtension.newStmtAtEnd(ctx))

  def macroref[_: P]: P[PMacroRef] = P(idnuse).map(a => PMacroRef(a))

  def fieldassign[_: P]: P[PFieldAssign] = P(fieldAcc ~ ":=" ~ exp).map { case (a, b) => PFieldAssign(a, b) }

  def macroassign[_: P]: P[PMacroAssign] = P(NoCut(fapp) ~ ":=" ~ exp).map { case (call, exp) => PMacroAssign(call, exp) }

  def localassign[_: P]: P[PVarAssign] = P(idnuse ~ ":=" ~ exp).map { case (a, b) => PVarAssign(a, b) }

  def fold[_: P]: P[PFold] = P("fold" ~ predicateAccessPred).map(PFold)

  def unfold[_: P]: P[PUnfold] = P("unfold" ~ predicateAccessPred).map(PUnfold)

  def exhale[_: P]: P[PExhale] = P(keyword("exhale") ~/ exp).map( e => {
    val ex = PExhale(e._3)
    setPosition(ex, e._1, e._2)
    ex
  })

  def assertP[_: P]: P[PAssert] = P(keyword("assert") ~/ exp).map(e => {
    val a = PAssert(e._3)
    setPosition(a, e._1, e._2)
    a
  })

  def inhale[_: P]: P[PInhale] = P(keyword("inhale") ~/ exp).map( e => PInhale(e._3))

  def assume[_: P]: P[PAssume] = P(keyword("assume") ~/ exp).map( e => PAssume(e._3))

  def ifthnels[_: P]: P[PIf] = P("if" ~ "(" ~ exp ~ ")" ~ block ~ elsifEls).map {
    case (cond, thn, ele) => PIf(cond, thn, ele)
  }

  /**
    * This parser is wrapped in another parser because otherwise the position
    * in rules like [[block.?]] are not set properly.
    */
  def block[_: P]: P[PSeqn] = P(P("{" ~/ stmts ~ "}").map(PSeqn))

  def stmts[_: P]: P[Seq[PStmt]] = P(stmt ~/ ";".?).rep

  def elsifEls[_: P]: P[PSeqn] = P(elsif | els)

  def elsif[_: P]: P[PSeqn] = P("elseif" ~/ "(" ~ exp ~ ")" ~ block ~ elsifEls).map {
    case (cond, thn, ele) => PSeqn(Seq(PIf(cond, thn, ele)))
  }

  def els[_: P]: P[PSeqn] = (keyword("else") ~/ block).?.map { block => if (block.isDefined) block.get._3 else PSeqn(Nil)}

  def whle[_: P]: P[PWhile] = P(keyword("while") ~/ "(" ~ exp ~ ")" ~ inv.rep ~ block).map {
    case (start, finish, cond, invs, body) =>
      val x = PWhile(cond, invs, body)
      setPosition(x, start, finish)
      x
  }

  def inv(implicit ctx : P[_]) : P[PExp] = P((keyword("invariant") ~ exp ~ ";".?).map(e => e._3) | ParserExtension.invSpecification(ctx))

  def varDecl[_: P]: P[PLocalVarDecl] = P(keyword("var") ~/ idndef ~ ":" ~ typ ~ (":=" ~ exp).?).map { case (_, _, a, b, c) => PLocalVarDecl(a, b, c) }

  def defineDecl[_: P]: P[PDefine] = P(keyword("define") ~/ idndef ~ ("(" ~ idndef.rep(sep = ",") ~ ")").? ~ (exp | "{" ~ (nodefinestmt ~ ";".?).rep ~ "}")).map {
    case (start, finish, a, b, c) => c match {
      case e: PExp =>
        val x = PDefine(a, b, e)
        setPosition(x, start, finish)
        x
      case ss: Seq[PStmt]@unchecked =>
        val x = PDefine(a, b, PSeqn(ss))
        setPosition(x, start, finish)
        x
    }
  }

  def newstmt[_: P]: P[PNewStmt] = starredNewstmt | regularNewstmt

  def regularNewstmt[_: P]: P[PRegularNewStmt] = P(idnuse ~ ":=" ~ "new" ~ "(" ~ idnuse.rep(sep = ",") ~ ")").map { case (a, b) => PRegularNewStmt(a, b) }

  def starredNewstmt[_: P]: P[PStarredNewStmt] = P(idnuse ~ ":=" ~ "new" ~ "(" ~ "*" ~ ")").map(PStarredNewStmt)

  def methodCall[_: P]: P[PMethodCall] = P((idnuse.rep(sep = ",") ~ ":=").? ~ idnuse ~ parens(exp.rep(sep = ","))).map {
    case (None, method, args) => {
      val m = PMethodCall(Nil, method, args)
      FastPositions.setStart(m, _begin)
      FastPositions.setFinish(m, _end)
      m
    }
    case (Some(targets), method, args) => {
      val m = PMethodCall(targets, method, args)
      FastPositions.setStart(m, _begin)
      FastPositions.setFinish(m, _end)
      m
    }
  }

  def goto[_: P]: P[PGoto] = P("goto" ~/ idnuse).map(PGoto)

  def lbl[_: P]: P[PLabel] = P(keyword("label") ~/ idndef ~ (keyword("invariant") ~/ exp).rep).map { case (_, _, name, invs) => PLabel(name, invs.map( e => e._3 )) }

  def packageWand[_: P]: P[PPackageWand] = P(keyword("package") ~/ magicWandExp ~ block.?).map {
    case (start, finish, wand, Some(proofScript)) =>
      val x = PPackageWand(wand, proofScript)
      setPosition(x, start, finish)
      x
    case (start, finish, wand, None) =>
      val x = PPackageWand(wand, PSeqn(Seq()))
      setPosition(x, start, finish)
      x
  }

  def applyWand[_: P]: P[PApplyWand] = P(keyword("apply") ~/ magicWandExp).map( p => {
    val w = PApplyWand(p._3)
    setPosition(w, p._1, p._2)
    w
  })

  def applying[_: P]: P[PExp] = P(keyword("applying") ~/ "(" ~ magicWandExp ~ ")" ~ "in" ~ exp).map { case (_, _, a, b) => PApplying(a, b) }

  def programDecl(implicit ctx : P[_]) : P[PProgram] = P((ParserExtension.newDeclAtStart(ctx) | preambleImport | defineDecl | domainDecl | fieldDecl | functionDecl | predicateDecl | methodDecl | ParserExtension.newDeclAtEnd(ctx)).rep).map {
    decls => {
      PProgram(
        decls.collect { case i: PImport => i }, // Imports
        decls.collect { case d: PDefine => d }, // Macros
        decls.collect { case d: PDomain => d }, // Domains
        decls.collect { case f: PField => f }, // Fields
        decls.collect { case f: PFunction => f }, // Functions
        decls.collect { case p: PPredicate => p }, // Predicates
        decls.collect { case m: PMethod => m }, // Methods
        decls.collect { case e: PExtender => e }, // Extensions
        Seq() // Parse Errors
      )
    }
  }

  def preambleImport[_: P]: P[PImport] = P(keyword("import") ~/ (
      quoted(relativeFilePath.!).map(filename => PLocalImport(filename)) |
      angles(relativeFilePath.!).map(filename => PStandardImport(filename))
    )
  ).map(e => {
    setPosition(e._3, e._1, e._2)
    e._3
  })

  def relativeFilePath[_: P]: P[String] = P(CharIn("~.").?.! ~~ (CharIn("/").? ~~ CharIn(".", "A-Z", "a-z", "0-9", "_\\- \n\t")).rep(1))

  def domainDecl[_: P]: P[PDomain] = P("domain" ~/ idndef ~ ("[" ~ domainTypeVarDecl.rep(sep = ",") ~ "]").? ~ "{" ~ (domainFunctionDecl | axiomDecl).rep ~
    "}").map {
    case (name, typparams, members) =>
      val funcs = members collect { case m: PDomainFunction1 => m }
      val axioms = members collect { case m: PAxiom1 => m }
      PDomain(
        name,
        typparams.getOrElse(Nil),
        funcs map (f => PDomainFunction(f.idndef, f.formalArgs, f.typ, f.unique)(PIdnUse(name.name)).setPos(f)),
        axioms map (a => PAxiom(a.idndef, a.exp)(PIdnUse(name.name)).setPos(a)))
  }

  def domainTypeVarDecl[_: P]: P[PTypeVarDecl] = P(idndef).map(PTypeVarDecl)

  def domainFunctionDecl[_: P]: P[PDomainFunction1] = P("unique".!.? ~ domainFunctionSignature  ~ ";".?).map {
    case (unique, fdecl) => fdecl match {
      case (name, formalArgs, t) => PDomainFunction1(name, formalArgs, t, unique.isDefined)
    }
  }

  def domainFunctionSignature[_: P] = P("function" ~ idndef ~ "(" ~ anyFormalArgList ~ ")" ~ ":" ~ typ)

  def anyFormalArgList[_: P]: P[Seq[PAnyFormalArgDecl]] = P((formalArg | unnamedFormalArg).rep(sep = ","))

  def unnamedFormalArg[_: P] = P(typ).map(t => PUnnamedFormalArgDecl(t))

  def functionSignature[_: P] = P("function" ~ idndef ~ "(" ~ formalArgList ~ ")" ~ ":" ~ typ)

  def formalArgList[_: P]: P[Seq[PFormalArgDecl]] = P(formalArg.rep(sep = ","))

  def axiomDecl[_: P]: P[PAxiom1] = P(keyword("axiom") ~ idndef.? ~ "{" ~ exp ~ "}" ~ ";".?).map { case (_, _, a, b) => PAxiom1(a, b) }

  def fieldDecl[_: P]: P[PField] = P(keyword("field") ~/ idndef ~ ":" ~ typ ~ ";".?).map({
    case (start, finish, a, b) =>
      val x = PField(a, b)
      setPosition(x, start, finish)
      x
  })

  def functionDecl[_: P]: P[PFunction] = P("function" ~/ idndef ~ "(" ~ formalArgList ~ ")" ~ ":" ~ typ ~ pre.rep ~
    post.rep ~ ("{" ~ exp ~ "}").?).map({ case (a, b, c, d, e, f) =>
      val func = PFunction(a, b, c, d, e, f)
      FastPositions.setStart(func, FastPositions.getStart(b))
      FastPositions.setFinish(func, FastPositions.getFinish(b))
      func
  })


  def pre(implicit ctx : P[_]) : P[PExp] = P(("requires" ~/ exp ~ ";".?) | ParserExtension.preSpecification(ctx))

  def post(implicit ctx : P[_]) : P[PExp] = P(("ensures" ~/ exp ~ ";".?) | ParserExtension.postSpecification(ctx))

  def decCl[_: P]: P[Seq[PExp]] = P(exp.rep(sep = ","))

  def predicateDecl[_: P]: P[PPredicate] = P(keyword("predicate") ~/ idndef ~ "(" ~ formalArgList ~ ")" ~ ("{" ~ exp ~ "}").?).map {
    case (start, finish, a, b, c) =>
      val x = PPredicate(a, b, c)
      setPosition(x, start, finish)
      x
  }

  def methodDecl[_: P]: P[PMethod] = P(methodSignature ~/ pre.rep ~ post.rep ~ block.?).map {
    case (name, args, rets, pres, posts, body) =>
      val m = PMethod(name, args, rets.getOrElse(Nil), pres, posts, body)
      FastPositions.setStart(m, _begin)
      FastPositions.setFinish(m, _end)
      m
  }

  def methodSignature[_: P] = P("method" ~/ idndef ~ "(" ~ formalArgList ~ ")" ~ ("returns" ~ "(" ~ formalArgList ~ ")").?)

  def entireProgram[_: P]: P[PProgram] = P(Start ~ programDecl ~ End)
}<|MERGE_RESOLUTION|>--- conflicted
+++ resolved
@@ -37,27 +37,13 @@
 
   type P[T] = FP[T]
 
-  def getLineAndColumn(index: Int): (Int, Int) = {
-    // val Array(line, col) = ctx.input.prettyIndex(index).split(":").map(_.toInt) //?
-    // (line, col)
-    var left = index
-    var i = 0
-    val arr = FastParser._lines
-    while (i < arr.length && left >= arr(i)){
-      left -= arr(i)
-      i += 1
-    }
-    val r1 = (i + 1, left + 1)
-    r1
-  }
-
   def setPosition(n: Any, start: Int, finish: Int): Unit = {
     {
-      val (line, column) = getLineAndColumn(start)
+      val (line, column) = LineCol(start)
       FastPositions.setStart(n, FilePosition(_file, line, column))
     }
     {
-      val (line, column) = getLineAndColumn(finish)
+      val (line, column) = LineCol(finish)
       FastPositions.setFinish(n, FilePosition(_file, line, column))
     }
   }
@@ -66,8 +52,8 @@
 
     t map {
       case node: T => {
-        val (beginLine, beginColumn) = getLineAndColumn(ctx.index) //?
-        val (endLine, endColumn) = getLineAndColumn(ctx.index)
+        val (beginLine, beginColumn) = LineCol(ctx.index) //?
+        val (endLine, endColumn) = LineCol(ctx.index)
 
         _begin = FilePosition(_file, beginLine, beginColumn)
         _end = FilePosition(_file, endLine, endColumn)
@@ -85,15 +71,11 @@
    */
   val standard_import_directory = "import"
 
-<<<<<<< HEAD
-  var _lines: Array[Int] = null
+  var _line_offset: Array[Int] = null
   var _file: Path = null
 
   var _begin: FilePosition = FilePosition(null, 0, 0)
   var _end: FilePosition = FilePosition(null, 0, 0)
-=======
-  var _line_offset: Array[Int] = null
->>>>>>> 1828cf8d
 
   def parse(s: String, f: Path, plugins: Option[SilverPluginManager] = None) = {
     _file = f.toAbsolutePath
@@ -236,16 +218,7 @@
   // Actual Parser starts from here
   def identContinues[_: P] = CharIn("0-9", "A-Z", "a-z", "$_")
 
-  def keyword[_: P](check: String) = P(Index ~ check ~~ !identContinues ~ Index)//.map({
-    // case (begin, end) => //?
-    //   val (beginLine, beginColumn) = getLineAndColumn(begin)
-    //   val (endLine, endColumn) = getLineAndColumn(end)
-
-    //   val keywordBegin = FilePosition(_file, beginLine, beginColumn)
-    //   val keywordEnd = FilePosition(_file, endLine, endColumn)
-
-    //   _keywordPos += check -> (keywordBegin, keywordEnd)
-  //})
+  def keyword[_: P](check: String) = P(Index ~ check ~~ !identContinues ~ Index)
 
   def parens[_: P, T](p: => P[T]) = "(" ~ p ~ ")"
 
