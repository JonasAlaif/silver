--- conflicted
+++ resolved
@@ -711,21 +711,12 @@
   }
 
   lazy val stmt: P[PStmt] = P(fieldassign | localassign | fold | unfold | exhale | assertP |
-<<<<<<< HEAD
     inhale | assume | ifthnels | whle | varDecl | defineDecl | newstmt | fresh | constrainingBlock |
-    methodCall | goto | lbl | packageWand | applyWand | macroref)
+    methodCall | goto | lbl | packageWand | applyWand | macroref | block)
 
   lazy val nodefinestmt: P[PStmt] = P(fieldassign | localassign | fold | unfold | exhale | assertP |
     inhale | assume | ifthnels | whle | varDecl | newstmt | fresh | constrainingBlock |
-    methodCall | goto | lbl | packageWand | applyWand | macroref)
-=======
-    inhale | assume | ifthnels | whle | varDecl | defineDecl | letwandDecl | newstmt | fresh | constrainingBlock |
     methodCall | goto | lbl | packageWand | applyWand | macroref | block)
-
-  lazy val nodefinestmt: P[PStmt] = P(fieldassign | localassign | fold | unfold | exhale | assertP |
-    inhale | assume | ifthnels | whle | varDecl | letwandDecl | newstmt | fresh | constrainingBlock |
-    methodCall | goto | lbl | packageWand | applyWand | macroref | block)
->>>>>>> 6f7279af
 
   lazy val macroref: P[PMacroRef] = P(idnuse).map { case (a) => PMacroRef(a) }
 
@@ -798,7 +789,7 @@
   lazy val lbl: P[PLabel] = P(keyword("label") ~/ idndef ~ (keyword("invariant") ~/ exp).rep).map { case (name, invs) => PLabel(name, invs) }
 
   lazy val packageWand: P[PPackageWand] = P("package" ~/ magicWandExp ~ block.?).map {
-    case (wand, Some(proofScript)) => PPackageWand(wand, PSeqn(proofScript))
+    case (wand, Some(proofScript)) => PPackageWand(wand, proofScript)
     case (wand, None) => PPackageWand(wand, PSeqn(Seq()))
   }
 
