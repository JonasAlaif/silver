/*
 * This Source Code Form is subject to the terms of the Mozilla Public
 * License, v. 2.0. If a copy of the MPL was not distributed with this
 * file, You can obtain one at http://mozilla.org/MPL/2.0/.
 */

package viper.silver.parser

import scala.collection.mutable
import scala.reflect._
import org.kiama.util.Messaging

/**
 * A resolver and type-checker for the intermediate SIL AST.
 */
case class Resolver(p: PProgram) {
  val names = NameAnalyser()
  val typechecker = TypeChecker(names)

  def run: Option[PProgram] = {
    if (names.run(p))
      if (typechecker.run(p))
        return Some(p)

    None
  }

  def messages = names.messages ++ typechecker.messages // ++ Consistency.messages // shouldn't be needed - Consistency errors should be generated only in later phases.
}

/**
 * Performs type-checking and sets the type of all typed nodes.
 */
case class TypeChecker(names: NameAnalyser) {

  import TypeHelper._

  var curMember: PScope = null
  var curFunction: PFunction = null
  var resultAllowed : Boolean = false

  /** to record error messages */
  var messages : Messaging.Messages = Nil

  def run(p: PProgram): Boolean = {
    check(p)
    messages.size == 0
  }

  def check(p: PProgram) {
    p.domains map check
    p.fields map check
    p.functions map check
    p.predicates map check
    p.methods map check

    /* Report any domain type that couldn't be resolved */
    p visit {
      case dt: PDomainType if dt.isUndeclared => messages ++= Messaging.message(dt, s"found undeclared type ${dt.domain.name}")
    }
  }

  def checkMember(m: PScope)(fcheck: => Unit) {
    curMember = m
    fcheck
    curMember = null
  }

  def check(m: PMethod) {
    checkMember(m) {
      (m.formalArgs ++ m.formalReturns) map (a => check(a.typ))
      m.pres map (check(_, Bool))
      m.posts map (check(_, Bool))
      check(m.body)
    }
  }

  def check(f: PFunction) {
    checkMember(f) {
      assert(curFunction==null)
      curFunction=f
      check(f.typ)
      f.formalArgs map (a => check(a.typ))
      check(f.typ)
      f.pres map (check(_, Bool))
      resultAllowed=true
      f.posts map (check(_, Bool))
      f.body.map(check(_, f.typ)) //result in the function body gets the error message somewhere else
      resultAllowed=false
      curFunction=null
    }
  }


  def check(p: PPredicate) {
    checkMember(p) {
      p.formalArgs map (a => check(a.typ))
      p.body.map(check(_, Bool))
    }
  }

  def check(f: PField) {
    checkMember(f) {
      check(f.typ)
    }
  }

  def check(d: PDomain) {
    checkMember(d) {
      d.funcs map check
      d.axioms map check
    }
  }

  def check(a: PAxiom) {
    checkMember(a) {
      check(a.exp, Bool)
    }
  }

  def check(f: PDomainFunction) {
    check(f.typ)
    f.formalArgs map (a => check(a.typ))
  }

  def check(stmt: PStmt) {
    stmt match {
      case PSeqn(ss) =>
        ss map check
      case PFold(e) =>
        acceptNonAbstactPredicateAccess(e, "abstract predicates cannot be folded")
        check(e, Bool)
      case PUnfold(e) =>
        acceptNonAbstactPredicateAccess(e, "abstract predicates cannot be unfolded")
        check(e, Bool)
      case PExhale(e) =>
        check(e, Bool)
      case PAssert(e) =>
        check(e, Bool)
      case PInhale(e) =>
        check(e, Bool)
      case PVarAssign(idnuse, PFunctApp(func, args)) if names.definition(curMember)(func).isInstanceOf[PMethod] =>
        /* This is a method call that got parsed in a slightly confusing way.
         * TODO: Get rid of this case! There is a matching case in the translator.
         */
        check(PMethodCall(Seq(idnuse), func, args))
      case PVarAssign(idnuse, rhs) =>
        names.definition(curMember)(idnuse) match {
          case PLocalVarDecl(_, typ, _) =>
            check(idnuse, typ)
            check(rhs, typ)
          case PFormalArgDecl(_, typ) =>
            check(idnuse, typ)
            check(rhs, typ)
          case _ =>
            messages ++= Messaging.message(stmt, "expected variable as lhs")
        }
      case PNewStmt(target, fields) =>
        val msg = "expected variable as lhs"
        acceptAndCheckTypedEntity[PLocalVarDecl, PFormalArgDecl](Seq(target), msg){(v, _) => check(v, Ref)}
        fields map (_.map (field =>
          names.definition(curMember)(field, Some(PField.getClass)) match {
            case PField(_, typ) =>
              check(field, typ)
            case _ =>
              messages ++= Messaging.message(stmt, "expected a field as lhs")
          }))
      case PMethodCall(targets, method, args) =>
        names.definition(curMember)(method) match {
          case PMethod(_, formalArgs, formalTargets, _, _, _) =>
            if (formalArgs.length != args.length) {
              messages ++= Messaging.message(stmt, "wrong number of arguments")
            } else {
              if (formalTargets.length != targets.length) {
                messages ++= Messaging.message(stmt, "wrong number of targets")
              } else {
                for ((formal, actual) <- (formalArgs zip args) ++ (formalTargets zip targets)) {
                  check(actual, formal.typ)
                }
              }
            }
          case _ =>
            messages ++= Messaging.message(stmt, "expected a method")
        }
      case PLabel(name) =>
      // nothing to check
      case PGoto(label) =>
        names.definition(curMember)(label) match {
          case PLabel(_) =>
          case _ =>
            messages ++= Messaging.message(stmt, "expected a label")
        }
      case PFieldAssign(field, rhs) =>
        names.definition(curMember)(field.idnuse, Some(PField.getClass)) match {
          case PField(_, typ) =>
            check(field, typ)
            check(rhs, typ)
          case _ =>
            messages ++= Messaging.message(stmt, "expected a field as lhs")
        }
      case PIf(cond, thn, els) =>
        check(cond, Bool)
        check(thn)
        check(els)
      case PWhile(cond, invs, body) =>
        check(cond, Bool)
        invs map (check(_, Bool))
        check(body)
      case PLocalVarDecl(idndef, typ, init) =>
        check(typ)
        init match {
          case Some(i) => check(i, typ)
          case None =>
        }
      case PFresh(vars) =>
        val msg = "expected variable in fresh read permission block"
        acceptAndCheckTypedEntity[PLocalVarDecl, PFormalArgDecl](vars, msg){(v, _) => check(v, Perm)}
      case PConstraining(vars, s) =>
        val msg = "expected variable in fresh read permission block"
        acceptAndCheckTypedEntity[PLocalVarDecl, PFormalArgDecl](vars, msg){(v, _) => check(v, Perm)}
        check(s)
      case _: PDefine =>
        /* Should have been removed right after parsing */
        sys.error(s"Unexpected node $stmt found")
      case _: PSkip =>
    }
  }

  def acceptNonAbstactPredicateAccess(exp: PExp, messageIfAbstractPredicate: String) {
    exp match {
      case PAccPred(PPredicateAccess(_, idnuse), _) =>
        acceptAndCheckTypedEntity[PPredicate, Nothing](Seq(idnuse), "expected predicate"){(_, _predicate) =>
          val predicate = _predicate.asInstanceOf[PPredicate]
          if (predicate.body.isEmpty) message(idnuse, messageIfAbstractPredicate)
        }
      case _ => message(exp, "expected predicate access")
    }
  }

  /** This handy method checks if all passed `idnUses` refer to specific
    * subtypes `TypedEntity`s when looked up in the current scope/lookup table.
    * For each element in `idnUses`, if it refers an appropriate subtype, then
    * `handle` is applied to the current element of `idnUses` and to the
    * `TypedEntity` it refers to.
    *
    * If only a single subtype of `TypedEntity` is acceptable, pass `Nothing`
    * as the second type argument.
    *
    * Caution is advised, however, since the method checks various
    * type-relations only at runtime.
    *
    * @param idnUses Identifier usages to check
    * @param errorMessage Error message in case one of the identifiers usages
    *                     does not refer to an appropriate subtype of
    *                     `TypedEntity`
    * @param handle Handle pairs of current identifier usage and referenced
    *               `TypedEntity`
    * @tparam T1 An accepted subtype of `TypedEntity`
    * @tparam T2 Another accepted subtype of `TypedEntity`
    *
    * TODO: Generalise the method to take ClassTags T1, ..., TN.
    * TODO: If only a single T is taken, let handle be (PIdnUse, T) => Unit
    */
  def acceptAndCheckTypedEntity[T1 : ClassTag, T2 : ClassTag]
                               (idnUses: Seq[PIdnUse], errorMessage: String)
                               (handle: (PIdnUse, PTypedDeclaration) => Unit = (_, _) => ()) {

    /* TODO: Ensure that the ClassTags denote subtypes of TypedEntity */
    val acceptedClasses = Seq[Class[_]](classTag[T1].runtimeClass, classTag[T2].runtimeClass)

    idnUses.foreach { use =>
      val decl = names.definition(curMember)(use)

      acceptedClasses.find(_.isInstance(decl)) match {
        case Some(_) =>
          handle(use, decl.asInstanceOf[PTypedDeclaration])
        case None =>
          messages ++= Messaging.message(use, errorMessage)
      }
    }
  }

  def check(typ: PType) {
    typ match {
      case _: PPredicateType =>
        sys.error("unexpected use of internal typ")
      case PPrimitiv(_) =>
      case dt@PDomainType(domain, args) =>
        args map check

        var x: Any = null

        try {
          x = names.definition(curMember)(domain)
        } catch {
          case _: Throwable =>
        }

        x match {
          case d@PDomain(name, typVars, _, _) =>
            ensure(args.length == typVars.length, typ, "wrong number of type arguments")
            dt.kind = PDomainTypeKinds.Domain
          case PTypeVarDecl(typeVar) =>
            dt.kind = PDomainTypeKinds.TypeVar
          case other =>
            dt.kind = PDomainTypeKinds.Undeclared
        }

      case PSeqType(elemType) =>
        check(elemType)
      case PSetType(elemType) =>
        check(elemType)
      case PMultisetType(elemType) =>
        check(elemType)
      case PUnknown() =>
        messages ++= Messaging.message(typ, "expected concrete type, but found unknown type")
    }
  }

  /**
   * Look at two valid types for an expression and attempts to learn the instantiations for
   * type variables.  Returns a mapping of type variables to types.
   */
  def learn(a: PType, b: PType): Seq[(String, PType)] = {
    @inline
    def multiLearn(as: Seq[PType], bs: Seq[PType]) =
      (0 until as.length) flatMap (i => learn(as(i), bs(i)))

    (a, b) match {
      case (PTypeVar(name), t) if t.isConcrete => Seq(name -> t)
      case (t, PTypeVar(name)) if t.isConcrete => Seq(name -> t)
      case (PSeqType(e1), PSeqType(e2)) =>
        learn(e1, e2)
      case (PSetType(e1), PSetType(e2)) =>
        learn(e1, e2)
      case (PMultisetType(e1), PMultisetType(e2)) =>
        learn(e1, e2)
      case (dt1 @ PDomainType(n1, m1), dt2 @ PDomainType(n2, m2)) if m1.length == m2.length =>
        if (n1 == n2)
          multiLearn(m1, m2)
        else if (dt1.isTypeVar && dt2.isConcrete)
          (dt1.domain.name -> dt2) +: multiLearn(m1, m2)
        else if (dt2.isTypeVar && dt1.isConcrete)
          (dt2.domain.name -> dt1) +: multiLearn(m1, m2)
        else
          Nil
      case _ => Nil
    }
  }

  /**
   * Are types 'a' and 'b' compatible?  Type variables are assumed to be unbound so far,
   * and if they occur they are compatible with any type. PUnknown is also compatible with
   * everything, as are undeclared PDomainTypes.
   */
  def isCompatible(a: PType, b: PType): Boolean = {
    (a, b) match {
      case _ if a == b => true
      case (PUnknown(), _) | (_, PUnknown()) => true
      case (dt: PDomainType, _) if dt.isUndeclared => true
      case (_, dt: PDomainType) if dt.isUndeclared => true
      case (PTypeVar(_), _) | (_, PTypeVar(_)) => true
      case (PSeqType(e1), PSeqType(e2)) => isCompatible(e1, e2)
      case (PSetType(e1), PSetType(e2)) => isCompatible(e1, e2)
      case (PMultisetType(e1), PMultisetType(e2)) => isCompatible(e1, e2)
      case (PDomainType(domain1, args1), PDomainType(domain2, args2))
        if domain1 == domain2 && args1.length == args2.length =>
        (args1 zip args2) forall (x => isCompatible(x._1, x._2))
      case _ => false
    }
  }

  /**
   * Type-check and resolve e and ensure that it has type expected.  If that is not the case, then an
   * error should be issued.
   *
   * The empty set can be passed for expected, if any type is fine.
   */
  def check(exp: PExp, expected: PType): Unit = check(exp, Seq(expected))

  def check(exp: PExp, expectedRaw: Seq[PType]): Unit = {
    val expected = expectedRaw filter {
      case PTypeVar(_) => false
      case _ => true
    }
    def setRefinedType(actual: PType, inferred: Seq[(String, PType)]) {
      val t = actual.substitute(inferred.toMap)
      check(t)
      setType(t)
    }
    /**
     * Turn 'expected' into a readable string.
     */
    lazy val expectedString = {
      if (expected.size == 1) {
        expected.head.toString
      } else {
        s"one of [${expected.mkString(", ")}]"
      }
    }
    /**
     * Set the type of 'exp', and check that the actual type is allowed by one of the expected types.
     */
    def setType(actual: PType) {
      if (actual.isUnknown) {
        // no error for unknown type (an error has already been issued)
        exp.typ = actual
      } else {
        var found = false
        if (expected.isEmpty) {
          found = true
          exp.typ = actual
        }
        for (e <- expected) {
          if (!found && isCompatible(e, actual)) {
            found = true
            exp.typ = actual
          }
        }
        if (!found) {
<<<<<<< HEAD
          messages ++= Messaging.message(exp, s"expected $expectedString, but got $actual")
=======
          message(exp, s"expected type $expectedString, but got $actual at the expression at ${exp.start}-${exp.finish}")
>>>>>>> ef80ea58
        }
      }
    }
    /**
     * Issue an error for the node at 'n'. Also sets an error type for 'exp' to suppress
     * further warnings.
     *
     * TODO: Similar to Consistency.recordIfNot. Combine!
     */
    def issueError(n: KiamaPositioned, m: String) {
      messages ++= Messaging.message(n, m)
      setErrorType() // suppress further warnings
    }

    /**
     * Sets an error type for 'exp' to suppress further warnings.
     */
    def setErrorType() {
      setType(PUnknown())
    }

    def genericSeqType: PSeqType = PSeqType(PTypeVar("."))
    def genericSetType: PSetType = PSetType(PTypeVar("."))
    def genericMultisetType: PMultisetType = PMultisetType(PTypeVar("."))
    def genericAnySetType = Seq(genericSetType, genericMultisetType)

    def setPIdnUseTypeAndEntity(piu: PIdnUse, typ: PType, entity: PDeclaration) {
      setType(typ)
      piu.decl = entity
    }

    exp match {
      case piu @ PIdnUse(name) =>
        names.definition(curMember)(piu) match {
          case decl @ PLocalVarDecl(_, typ, _) => setPIdnUseTypeAndEntity(piu, typ, decl)
          case decl @ PFormalArgDecl(_, typ) => setPIdnUseTypeAndEntity(piu, typ, decl)
          case decl @ PField(_, typ) => setPIdnUseTypeAndEntity(piu, typ, decl)
          case decl @ PPredicate(_, _, _) => setPIdnUseTypeAndEntity(piu, Pred, decl)
          case x => issueError(piu, s"expected identifier, but got $x")
        }
      case PBinExp(left, op, right) =>
        op match {
          case "+" | "-" =>
            val safeExpected = if (expected.size == 0) Seq(Int, Perm) else expected
            safeExpected.filter(x => Seq(Int, Perm) contains x) match {
              case Nil =>
                issueError(exp, s"expected $expectedString, but found operator $op that cannot have such a type")
              case expectedStillPossible =>
                check(left, expectedStillPossible)
                check(right, expectedStillPossible)
                if (left.typ.isUnknown || right.typ.isUnknown) {
                  setErrorType()
                } else if (left.typ == right.typ) {
                  setType(left.typ)
                } else {
                  issueError(exp, s"left- and right-hand-side must have same type, but found ${left.typ} and ${right.typ}")
                }
            }
          case "*" =>
            val safeExpected = if (expected.size == 0) Seq(Int, Perm) else expected
            safeExpected.filter(x => Seq(Int, Perm) contains x) match {
              case Nil =>
                issueError(exp, s"expected $expectedString, but found operator $op that cannot have such a type")
              case expectedStillPossible =>
                expectedStillPossible match {
                  case Seq(Perm) =>
                    check(left, Seq(Perm, Int))
                    check(right, Perm)
                  case _ =>
                    check(left, expectedStillPossible)
                    check(right, expectedStillPossible)
                }
                if (left.typ.isUnknown || right.typ.isUnknown) {
                  setErrorType()
                } else {
                  setType(right.typ)
                }
            }
          case "/" =>
            check(left, Seq(Int,Perm))
            check(right, Int)
            setType(Perm)
          case "\\" =>
            check(left, Int)
            check(right, Int)
            setType(Int)
          case "%" =>
            check(left, Int)
            check(right, Int)
            setType(Int)
          case "<" | "<=" | ">" | ">=" =>
            check(left, Seq(Int, Perm))
            check(right, Seq(Int, Perm))
            if (left.typ.isUnknown || right.typ.isUnknown) {
              // nothing to do, error has already been issued
            } else if (left.typ == right.typ) {
              // ok
            } else {
              issueError(exp, s"left- and right-hand-side must have same type, but found ${left.typ} and ${right.typ}")
            }
            setType(Bool)
          case "==" | "!=" =>
            check(left, Nil) // any type is fine
            check(right, Nil)
            if (left.typ.isUnknown || right.typ.isUnknown) {
              // nothing to do, error has already been issued
            } else if (isCompatible(left.typ, right.typ)) {
              // ok
              // TODO: perform type refinement and propagate down
            } else {
              issueError(exp, s"left- and right-hand-side must have same type, but found ${left.typ} and ${right.typ}")
            }
            setType(Bool)
          case "&&" | "||" | "<==>" | "==>" =>
            check(left, Bool)
            check(right, Bool)
            setType(Bool)
          case "in" =>
            check(left, Nil)
            check(right, genericAnySetType ++ Seq(genericSeqType))
            if (left.typ.isUnknown || right.typ.isUnknown) {
              // nothing to do, error has already been issued
            } else if (!right.typ.isInstanceOf[PSeqType] &&
              !right.typ.isInstanceOf[PSetType] &&
              !right.typ.isInstanceOf[PMultisetType]) {
              issueError(right, s"expected set, multiset or sequence type, but found ${right.typ}")
            } else if (
              (right.typ.isInstanceOf[PSeqType] && !isCompatible(left.typ, right.typ.asInstanceOf[PSeqType].elementType)) ||
                (right.typ.isInstanceOf[PSetType] && !isCompatible(left.typ, right.typ.asInstanceOf[PSetType].elementType)) ||
                (right.typ.isInstanceOf[PMultisetType] && !isCompatible(left.typ, right.typ.asInstanceOf[PMultisetType].elementType))
                ) {
              issueError(right, s"element $left with type ${left.typ} cannot be in a sequence/set of type ${right.typ}")
            }
            // TODO: perform type refinement and propagate down
            if (right.typ.isInstanceOf[PMultisetType]) setType(Int) else setType(Bool)
          case "++" =>
            val newExpected = if (expected.isEmpty) Seq(genericSeqType) else expected
            check(left, newExpected)
            check(right, newExpected)
            if (left.typ.isUnknown || right.typ.isUnknown) {
              // nothing to do, error has already been issued
              setErrorType()
            } else if (!right.typ.isInstanceOf[PSeqType] || !left.typ.isInstanceOf[PSeqType]){
              setErrorType()
              issueError(exp, s"left- and right-hand-side of ++ must be sequences, but found ${left.typ} and ${right.typ}")
            }
            else if (isCompatible(left.typ, right.typ)) {
              // ok
              // TODO: perform type refinement and propagate down
              setType(left.typ)
            } else {
              issueError(exp, s"left- and right-hand-side must have same type, but found ${left.typ} and ${right.typ}")
            }
          case "union" | "intersection" | "setminus" =>
            val newExpected = if (expected.isEmpty) genericAnySetType else expected
            check(left, newExpected)
            check(right, newExpected)
            if (left.typ.isUnknown || right.typ.isUnknown) {
              // nothing to do, error has already been issued
              setErrorType()
            } else if (isCompatible(left.typ, right.typ)) {
              // ok
              // TODO: perform type refinement and propagate down
              setType(left.typ)
            } else {
              issueError(exp, s"left- and right-hand-side must have same type, but found ${left.typ} and ${right.typ}")
            }
          case "subset" =>
            val newExpected = genericAnySetType
            check(left, newExpected)
            check(right, newExpected)
            if (left.typ.isUnknown || right.typ.isUnknown) {
              // nothing to do, error has already been issued
              setErrorType()
            } else if (isCompatible(left.typ, right.typ)) {
              // ok
              // TODO: perform type refinement and propagate down
              setType(Bool)
            } else {
              issueError(exp, s"left- and right-hand-side must have same type, but found ${left.typ} and ${right.typ}")
            }
          case _ => sys.error(s"unexpected operator $op")
        }
      case PUnExp(op, e) =>
        op match {
          case "-" | "+" =>
            val safeExpected = if (expected.size == 0) Seq(Int, Perm) else expected
            safeExpected.filter(x => Seq(Int, Perm) contains x) match {
              case Nil =>
                issueError(exp, s"expected $expectedString, but found unary operator $op that cannot have such a type")
              case expectedStillPossible =>
                check(e, expectedStillPossible)
                if (e.typ.isUnknown) {
                  setErrorType()
                } else {
                  // ok
                  setType(e.typ)
                }
            }
          case "!" =>
            check(e, Bool)
            setType(Bool)
          case _ => sys.error(s"unexpected operator $op")
        }
      case PIntLit(i) =>
        setType(Int)

      case r@PResultLit() =>
        if (resultAllowed)
          setType(curFunction.typ)
        else
          issueError(r, "'result' can only be used in function postconditions")
      case PBoolLit(b) =>
        setType(Bool)
      case PNullLit() =>
        setType(Ref)
      case PFieldAccess(rcv, idnuse) =>
        /* For a field access of the type rcv.fld we have to ensure that the
         * receiver denotes a local variable. Just checking that it is of type
         * Ref is not sufficient, since it could also denote a Ref-typed field.
         */
        rcv match {
          case p: PIdnUse =>
            acceptAndCheckTypedEntity[PLocalVarDecl, PFormalArgDecl](Seq(p), "expected local variable")()
          case _ =>
            /* More complicated expressions should be ok if of type Ref, which is checked next */
        }
        check(rcv, Ref)
        acceptAndCheckTypedEntity[PField, Nothing](Seq(idnuse), "expected field")((_, _) => check(idnuse, expected))
        setType(idnuse.typ)
      case p@PPredicateAccess(args, idnuse) =>
        acceptAndCheckTypedEntity[PPredicate, Nothing](Seq(idnuse), "expected predicate"){(_, _predicate) =>
          val predicate = _predicate.asInstanceOf[PPredicate]
          check(idnuse, expected)
          /* Check that the predicate is used with 1. the correct number of arguments,
           * and 2. with the correct types of arguments.
           */
          if (args.length != predicate.formalArgs.length) issueError(idnuse, "predicate arity doesn't match")
          args zip predicate.formalArgs map {case (aarg, farg) => check(aarg, farg.typ)}
        }
        setType(Pred)
      case fa@PFunctApp(func, args) =>
        names.definition(curMember)(func) match {
          case PFunction(_, formalArgs, typ, _, _, _) =>
            ensure(formalArgs.size == args.size, fa, "wrong number of arguments")
            (formalArgs zip args) foreach {
              case (formal, actual) =>
                check(actual, formal.typ)
            }
            setType(typ)
          case PDomainFunction(_, formalArgs, typ, unique) =>
            ensure(formalArgs.size == args.size, fa, "wrong number of arguments")
            val inferred = mutable.ListBuffer[(String, PType)]()
            (formalArgs zip args) foreach {
              case (formal, actual) =>
                check(actual, formal.typ)
                inferred ++= learn(actual.typ, formal.typ)
            }
            // also infer type information based on the context (expected type)
            if (expected.size == 1) {
              inferred ++= learn(typ, expected.head)
            }
            setRefinedType(typ, inferred)
          case x =>
            issueError(func, "expected function")
        }
      case PUnfolding(acc, body) =>
        check(acc.perm, Perm)
        check(acc.loc, Pred)
        acceptNonAbstactPredicateAccess(acc, "abstract predicates cannot be unfolded")
        check(body, expected)
        setType(exp.typ)
      case PLet(exp1, nestedScope @ PLetNestedScope(variable, body)) =>
        check(exp1, Nil)
        val oldCurMember = curMember
        curMember = nestedScope
        variable.typ = exp1.typ
        check(body, expected)
        setType(body.typ)
        curMember = oldCurMember
      case _: PLetNestedScope =>
        issueError(exp, "expected node")
      case f@ PExists(vars, e) =>
        val oldCurMember = curMember
        curMember = f
        vars map (v => check(v.typ))
        check(e, Bool)
        curMember = oldCurMember
      case f@ PForall(vars, triggers, e) =>
        val oldCurMember = curMember
        curMember = f
        vars map (v => check(v.typ))
        triggers.flatten map (x => check(x, Nil))
        check(e, Bool)
        curMember = oldCurMember
      case po: POldExp =>
        check(po.e, expected)
        if (po.e.typ.isUnknown) {
          setErrorType()
        } else {
//          if (!isPure(po.e.is))
            //issueError(po, "old expressions must be pure")
//          else
            // ok
            setType(po.e.typ)
        }
      case PCondExp(cond, thn, els) =>
        check(cond, Bool)
        check(thn, Nil)
        check(els, Nil)
        if (thn.typ.isUnknown || els.typ.isUnknown) {
          setErrorType()
        } else if (isCompatible(thn.typ, els.typ)) {
          // ok
          // TODO: perform type refinement and propagate down
          setType(thn.typ)
        } else {
          issueError(exp, s"both branches of a conditional expression must have same type, but found ${thn.typ} and ${els.typ}")
        }
      case PInhaleExhaleExp(in, ex) =>
        check(in, Bool)
        check(ex, Bool)
        setType(Bool)
      case PCurPerm(loc) =>
        check(loc, Seq())
        setType(Perm)
      case PNoPerm() =>
        setType(Perm)
      case PFullPerm() =>
        setType(Perm)
      case PWildcard() =>
        setType(Perm)
      case PEpsilon() =>
        setType(Perm)
      case PAccPred(loc, perm) =>
        check(loc, Seq())
        check(perm, Perm)
        setType(Bool)
      case PEmptySeq(_) =>
        val typ = if (exp.typ.isUnknown) genericSeqType else exp.typ
        if (expected.size == 1) {
          setRefinedType(typ, learn(typ, expected.head))
        } else {
          setType(typ)
        }
      case PExplicitSeq(elems) =>
        assert(elems.nonEmpty)
        val expextedElemTyp = (expected map {
          case PSeqType(e) => Some(e)
          case _ => None
        }) filter (_.isDefined) map (_.get)
        elems map (check(_, expextedElemTyp))
        elems map (_.typ) filterNot (_.isUnknown) match {
          case Nil =>
            // all elements have an error type
            setErrorType()
          case types =>
            for (t <- types.tail) {
              ensure(isCompatible(t, types.head), exp,
                s"expected the same type for all elements of the explicit sequence, but found ${types.head} and $t")
            }
            // TODO: perform type inference and propagate type down
            setType(PSeqType(types.head))
        }
      case PRangeSeq(low, high) =>
        check(low, Int)
        check(high, Int)
        setType(PSeqType(Int))
      case PSeqIndex(seq, idx) =>
        val expectedSeqType = expected match {
          case Nil => Seq(genericSeqType)
          case _ => expected map PSeqType
        }
        check(seq, expectedSeqType)
        check(idx, Int)
        seq.typ match {
          case PSeqType(elemType) =>
            setType(elemType)
          case _ =>
            setErrorType()
        }
      case PSeqTake(seq, n) =>
        val expectedSeqType = expected match {
          case Nil => Seq(genericSeqType)
          case _ => expected
        }
        check(seq, expectedSeqType)
        check(n, Int)
        seq.typ match {
          case t: PSeqType =>
            setType(t)
          case _ =>
            setErrorType()
        }
      case PSeqDrop(seq, n) =>
        val expectedSeqType = expected match {
          case Nil => Seq(genericSeqType)
          case _ => expected
        }
        check(seq, expectedSeqType)
        check(n, Int)
        seq.typ match {
          case t: PSeqType =>
            setType(t)
          case _ =>
            setErrorType()
        }
      case PSeqUpdate(seq, idx, elem) =>
        val expectedSeqType = expected match {
          case Nil => Seq(genericSeqType)
          case _ => expected collect {
            case t: PSeqType => t
          }
        }
        if (expectedSeqType.isEmpty) {
          issueError(exp, s"expected $expected, but found a sequence update which has a sequence type")
        } else {
          check(seq, expectedSeqType)
          check(elem, expectedSeqType map (_.elementType))
          check(idx, Int)
          seq.typ match {
            case t: PSeqType =>
              if (!isCompatible(t.elementType, elem.typ)) {
                issueError(elem, s"found ${elem.typ} for $elem, but expected ${t.elementType}")
              } else {
                setType(t)
              }
            case _ =>
              setErrorType()
          }
        }
      case PSize(seq) =>
        if (expected.nonEmpty && !(expected contains Int)) {
          issueError(exp, s"expected $expectedString, but found |.| which has type Int")
        } else {
          check(seq, Seq(genericSeqType, genericSetType, genericMultisetType))
          setType(Int)
        }
      case PEmptySet(t) =>
//        val typ = genericSetType
/*        if (expected.size == 1) {
          setRefinedType(typ, learn(typ, expected.head))
        } else {
          setType(typ)
    }                 */ //inference
        setType(PSetType(t))
      case PExplicitSet(elems) =>
        assert(elems.nonEmpty)
        val expectedElemTyp = (expected map {
          case PSetType(e) => Some(e)
          case _ => None
        }) filter (_.isDefined) map (_.get)
        elems map (check(_, expectedElemTyp))
        elems map (_.typ) filterNot (_.isUnknown) match {
          case Nil =>
            // all elements have an error type
            setErrorType()
          case types =>
            for (t <- types.tail) {
              ensure(isCompatible(t, types.head), exp,
                s"expected the same type for all elements of the explicit set, but found ${types.head} and $t")
            }
            // TODO: perform type inference and propagate type down
            setType(PSetType(types.head))
        }
      case PEmptyMultiset(t) =>
/*        val typ = genericMultisetType
        if (expected.size == 1) {
          setRefinedType(typ, learn(typ, expected.head))
        } else {
          setType(typ)
        }*/
        setType(PMultisetType(t))
      case PExplicitMultiset(elems) =>
        assert(elems.nonEmpty)
        val expectedElemTyp = (expected map {
          case PMultisetType(e) => Some(e)
          case _ => None
        }) filter (_.isDefined) map (_.get)
        elems map (check(_, expectedElemTyp))
        elems map (_.typ) filterNot (_.isUnknown) match {
          case Nil =>
            // all elements have an error type
            setErrorType()
          case types =>
            for (t <- types.tail) {
              ensure(isCompatible(t, types.head), exp,
                s"expected the same type for all elements of the explicit multiset, but found ${types.head} and $t")
            }
            // TODO: perform type inference and propagate type down
            setType(PMultisetType(types.head))
        }
    }
  }

  /**
   * If b is false, report an error for node.
   */
  def ensure(b: Boolean, node: KiamaPositioned, msg: String) {
    if (!b) messages ++= Messaging.message(node, msg)
  }
}

/**
 * Resolves identifiers to their declaration.
 */
case class NameAnalyser() {

  /** To record error messages */
  var messages : Messaging.Messages = Nil


  /** Resolves the entity to which the given identifier `idnuse` refers.
    *
    * If `member` is not null then the identifier will first be looked up in
    * the scope defined by the member. If it fails (or if the member is null),
    * the wider scope will be considered.
    *
    * In order to resolve name clashes, e.g., if the identifier is expected to
    * refer to a field, but there is a local variable with the same name in the
    * member scope that shadows the field, then the `expected` class can be
    * provided (e.g., `PField`), with the result that the shadowing local
    * variable will be ignored because its class (`PLocalVarDecl`) doesn't
    * match.
    *
    * @param member Current scope in which to start the resolving.
    * @param idnuse Identifier that is to be resolved.
    * @param expected Expected class of the entity.
    * @return Resolved entity.
    */
  def definition(member: PScope)(idnuse: PIdnUse, expected: Option[Class[_]] = None): PDeclaration = {
    if (member == null) {
      globalDeclarationMap.get(idnuse.name).get.asInstanceOf[PDeclaration]
    } else {
      // lookup in method map first, and otherwise in the general one
      val entity =
        localDeclarationMaps.get(member.scopeId).get.get(idnuse.name) match {
          case None =>
            globalDeclarationMap.get(idnuse.name).get
          case Some(foundEntity) =>
            if (expected.isDefined && foundEntity.getClass != expected.get)
              globalDeclarationMap.get(idnuse.name).get
            else
              foundEntity
        }

      entity.asInstanceOf[PDeclaration] // TODO: Why is the cast necessary? Remove if possible.
    }
  }

  def reset() {
    globalDeclarationMap.clear()
    localDeclarationMaps.clear()
  }

  private val globalDeclarationMap = mutable.HashMap[String, PEntity]()

  /* [2014-11-13 Malte] Changed localDeclarationMaps to be a map from PScope.Id
   * instead of from PScope directly. This was necessary in order to support
   * changing PScopes during type-checking, e.g., when changing the type of a
   * variable bound by a let-expression. This change (potentially) affects the
   * hashcode of the let-expression (which is a PScope), which in turn affects
   * localDeclarationMaps because such that the value stored for scope cannot
   * be retrieved anymore.
   */
  private val localDeclarationMaps = mutable.HashMap[PScope.Id, mutable.HashMap[String, PEntity]]()

  def run(p: PProgram): Boolean = {
    var curMember: PScope = null
    def getMap(d:PNode) : mutable.HashMap[String, PEntity] =
      d match {
        case d: PGlobalDeclaration => globalDeclarationMap
        case _ => getCurrentMap
      }
    def getCurrentMap: mutable.HashMap[String, PEntity] =
      if (curMember == null) globalDeclarationMap else localDeclarationMaps.get(curMember.scopeId).get

    val scopeStack = mutable.Stack[PScope]()

    val nodeDownNameCollectorVisitor = new PartialFunction[PNode,Unit] {
      def apply(n:PNode) = {
        n match {
          case d: PDeclaration =>
            getMap(d).get(d.idndef.name) match {
              case Some(e: PDeclaration) =>
                messages ++= Messaging.message(e, "Duplicate identifier \"" + e.idndef.name + "\" : at " + e.idndef.start + " and at " + d.idndef.start)
              case Some(e:PErrorEntity) =>
              case None =>
                globalDeclarationMap.get(d.idndef.name) match {
                  case Some(e: PDeclaration) =>
                    messages ++= Messaging.message(e, "Identifier shadowing \"" + e.idndef.name + "\" : at " + e.idndef.start + " and at " + d.idndef.start)
                  case Some(e:PErrorEntity) =>
                  case None =>
                    getMap(d).put(d.idndef.name, d)
                }
              }
          case _ =>
        }

        n match {
          case s: PScope =>
            val localDeclarations =
              if (curMember == null)
                mutable.HashMap[String, PEntity]()
              else
                localDeclarationMaps.getOrElse(curMember.scopeId, mutable.HashMap[String, PEntity]()).clone()

            localDeclarationMaps.put(s.scopeId, localDeclarations)
            scopeStack.push(curMember)
            curMember = s
          case _ =>
        }
      }

      def isDefinedAt(n:PNode) = {
        n match {
          case d: PDeclaration => true
          case s: PScope => true
          case _ => false
        }
      }
    }

    val nodeUpNameCollectorVisitor = new PartialFunction[PNode,Unit] {
      def apply(n:PNode) = {
        n match {
          case _: PScope =>
            curMember = scopeStack.pop()
          case _ =>
        }
      }
      def isDefinedAt(n:PNode) = {
        n match {
          case s: PScope => true
          case _ => false
        }
      }
    }

    // find all declarations
    p.visit( nodeDownNameCollectorVisitor,nodeUpNameCollectorVisitor)

    /* Check all identifier uses. */
    p.visit({
      case m: PScope =>
        scopeStack.push(curMember)
        curMember = m
      case i@PIdnUse(name) =>
        // look up in both maps (if we are not in a method currently, we look in the same map twice, but that is ok)
        getCurrentMap.getOrElse(name, globalDeclarationMap.getOrElse(name, PUnknownEntity())) match {
          case PUnknownEntity() =>
            // domain types can also be type variables, which need not be declared
            if (!i.parent.isInstanceOf[PDomainType]) {
              messages ++= Messaging.message(i, s"identifier $name not defined.")
            }
          case _ =>
        }
      case _ =>
    }, {
      case m: PScope =>
        curMember = scopeStack.pop()
      case _ =>
    })

    messages.isEmpty
  }
}<|MERGE_RESOLUTION|>--- conflicted
+++ resolved
@@ -418,11 +418,7 @@
           }
         }
         if (!found) {
-<<<<<<< HEAD
-          messages ++= Messaging.message(exp, s"expected $expectedString, but got $actual")
-=======
-          message(exp, s"expected type $expectedString, but got $actual at the expression at ${exp.start}-${exp.finish}")
->>>>>>> ef80ea58
+          messages ++= Messaging.message(exp, s"expected type $expectedString, but got $actual at the expression at ${exp.start}-${exp.finish}")
         }
       }
     }
