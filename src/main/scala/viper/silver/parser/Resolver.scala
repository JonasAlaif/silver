/*
 * This Source Code Form is subject to the terms of the Mozilla Public
 * License, v. 2.0. If a copy of the MPL was not distributed with this
 * file, You can obtain one at http://mozilla.org/MPL/2.0/.
 */

package viper.silver.parser

import scala.collection.mutable
import scala.reflect._
<<<<<<< HEAD
import org.kiama.util.Messaging.{message, messagecount}
import org.kiama.util.Positioned
import viper.silver.ast.MagicWandOp
=======
import org.kiama.util.Messaging
>>>>>>> 6a4b55b8

/**
 * A resolver and type-checker for the intermediate SIL AST.
 */
case class Resolver(p: PProgram) {
  val names = NameAnalyser()
  val typechecker = TypeChecker(names)

  def run: Option[PProgram] = {
    if (names.run(p))
      if (typechecker.run(p))
        return Some(p)

    None
  }

  def messages = names.messages ++ typechecker.messages // ++ Consistency.messages // shouldn't be needed - Consistency errors should be generated only in later phases.
}

/**
 * Performs type-checking and sets the type of all typed nodes.
 */
case class TypeChecker(names: NameAnalyser) {

  import TypeHelper._

  var curMember: PScope = null
  var curFunction: PFunction = null
  var resultAllowed : Boolean = false

  /** to record error messages */
  var messages : Messaging.Messages = Nil

  def run(p: PProgram): Boolean = {
    check(p)
    messages.size == 0
  }

  def check(p: PProgram) {
    p.domains map check
    p.fields map check
    p.functions map check
    p.predicates map check
    p.methods map check

    /* Report any domain type that couldn't be resolved */
    p visit {
      case dt: PDomainType if dt.isUndeclared => messages ++= Messaging.message(dt, s"found undeclared type ${dt.domain.name}")
    }
  }

  def checkMember(m: PScope)(fcheck: => Unit) {
    curMember = m
    fcheck
    curMember = null
  }

  def check(m: PMethod) {
    checkMember(m) {
      (m.formalArgs ++ m.formalReturns) map (a => check(a.typ))
      m.pres map (check(_, Bool))
      m.posts map (check(_, Bool))
      check(m.body)
    }
  }

  def check(f: PFunction) {
    checkMember(f) {
      assert(curFunction==null)
      curFunction=f
      check(f.typ)
      f.formalArgs map (a => check(a.typ))
      check(f.typ)
      f.pres map (check(_, Bool))
      resultAllowed=true
      f.posts map (check(_, Bool))
      f.body.map(check(_, f.typ)) //result in the function body gets the error message somewhere else
      resultAllowed=false
      curFunction=null
    }
  }


  def check(p: PPredicate) {
    checkMember(p) {
      p.formalArgs map (a => check(a.typ))
      p.body.map(check(_, Bool))
    }
  }

  def check(f: PField) {
    checkMember(f) {
      check(f.typ)
    }
  }

  def check(d: PDomain) {
    checkMember(d) {
      d.funcs map check
      d.axioms map check
    }
  }

  def check(a: PAxiom) {
    checkMember(a) {
      check(a.exp, Bool)
    }
  }

  def check(f: PDomainFunction) {
    check(f.typ)
    f.formalArgs map (a => check(a.typ))
  }

  def check(stmt: PStmt) {
    stmt match {
      case PSeqn(ss) =>
        ss map check
      case PFold(e) =>
        acceptNonAbstractPredicateAccess(e, "abstract predicates cannot be folded")
        check(e, Bool)
      case PUnfold(e) =>
        acceptNonAbstractPredicateAccess(e, "abstract predicates cannot be unfolded")
        check(e, Bool)
      case PPackageWand(e) =>
        checkMagicWand(e, allowWandRefs = false)
      case PApplyWand(e) =>
        checkMagicWand(e, allowWandRefs = true)
      case PExhale(e) =>
        check(e, Bool)
      case PAssert(e) =>
        check(e, Bool)
      case PInhale(e) =>
        check(e, Bool)
      case PVarAssign(idnuse, PFunctApp(func, args)) if names.definition(curMember)(func).isInstanceOf[PMethod] =>
        /* This is a method call that got parsed in a slightly confusing way.
         * TODO: Get rid of this case! There is a matching case in the translator.
         */
        check(PMethodCall(Seq(idnuse), func, args))
      case PVarAssign(idnuse, rhs) =>
        names.definition(curMember)(idnuse) match {
          case PLocalVarDecl(_, typ, _) =>
            check(idnuse, typ)
            check(rhs, typ)
          case PFormalArgDecl(_, typ) =>
            check(idnuse, typ)
            check(rhs, typ)
          case _ =>
            messages ++= Messaging.message(stmt, "expected variable as lhs")
        }
      case PNewStmt(target, fields) =>
        val msg = "expected variable as lhs"
        acceptAndCheckTypedEntity[PLocalVarDecl, PFormalArgDecl](Seq(target), msg){(v, _) => check(v, Ref)}
        fields map (_.map (field =>
          names.definition(curMember)(field, Some(PField.getClass)) match {
            case PField(_, typ) =>
              check(field, typ)
            case _ =>
              messages ++= Messaging.message(stmt, "expected a field as lhs")
          }))
      case PMethodCall(targets, method, args) =>
        names.definition(curMember)(method) match {
          case PMethod(_, formalArgs, formalTargets, _, _, _) =>
            if (formalArgs.length != args.length) {
              messages ++= Messaging.message(stmt, "wrong number of arguments")
            } else {
              if (formalTargets.length != targets.length) {
                messages ++= Messaging.message(stmt, "wrong number of targets")
              } else {
                for ((formal, actual) <- (formalArgs zip args) ++ (formalTargets zip targets)) {
                  check(actual, formal.typ)
                }
              }
            }
          case _ =>
            messages ++= Messaging.message(stmt, "expected a method")
        }
      case PLabel(name) =>
      // nothing to check
      case PGoto(label) =>
        names.definition(curMember)(label) match {
          case PLabel(_) =>
          case _ =>
            messages ++= Messaging.message(stmt, "expected a label")
        }
      case PFieldAssign(field, rhs) =>
        names.definition(curMember)(field.idnuse, Some(PField.getClass)) match {
          case PField(_, typ) =>
            check(field, typ)
            check(rhs, typ)
          case _ =>
            messages ++= Messaging.message(stmt, "expected a field as lhs")
        }
      case PIf(cond, thn, els) =>
        check(cond, Bool)
        check(thn)
        check(els)
      case PWhile(cond, invs, body) =>
        check(cond, Bool)
        invs map (check(_, Bool))
        check(body)
      case PLocalVarDecl(idndef, typ, init) =>
        check(typ)
        init match {
          case Some(i) => check(i, typ)
          case None =>
        }
      case PFresh(vars) =>
        val msg = "expected variable in fresh read permission block"
        acceptAndCheckTypedEntity[PLocalVarDecl, PFormalArgDecl](vars, msg){(v, _) => check(v, Perm)}
      case PConstraining(vars, s) =>
        val msg = "expected variable in fresh read permission block"
        acceptAndCheckTypedEntity[PLocalVarDecl, PFormalArgDecl](vars, msg){(v, _) => check(v, Perm)}
        check(s)
      case PLetWand(_, wand) => check(wand, Wand)
      case _: PDefine =>
        /* Should have been removed right after parsing */
        sys.error(s"Unexpected node $stmt found")
      case _: PSkip =>
    }
  }

  def acceptNonAbstractPredicateAccess(exp: PExp, messageIfAbstractPredicate: String) {
    exp match {
      case PAccPred(PPredicateAccess(_, idnuse), _) =>
        acceptAndCheckTypedEntity[PPredicate, Nothing](Seq(idnuse), "expected predicate"){(_, _predicate) =>
          val predicate = _predicate.asInstanceOf[PPredicate]
          if (predicate.body.isEmpty) messages ++= Messaging.message(idnuse, messageIfAbstractPredicate)
        }
      case _ => messages ++= Messaging.message(exp, "expected predicate access")
    }
  }

  def checkMagicWand(e: PExp, allowWandRefs: Boolean) = e match {
    case _: PIdnUse if allowWandRefs =>
      check(e, Wand)
    case PBinExp(_, MagicWandOp.op, _) =>
      check(e, Wand)
    case _ =>
      message(e, "expected magic wand")
  }

  /** This handy method checks if all passed `idnUses` refer to specific
    * subtypes `TypedEntity`s when looked up in the current scope/lookup table.
    * For each element in `idnUses`, if it refers an appropriate subtype, then
    * `handle` is applied to the current element of `idnUses` and to the
    * `TypedEntity` it refers to.
    *
    * If only a single subtype of `TypedEntity` is acceptable, pass `Nothing`
    * as the second type argument.
    *
    * Caution is advised, however, since the method checks various
    * type-relations only at runtime.
    *
    * @param idnUses Identifier usages to check
    * @param errorMessage Error message in case one of the identifiers usages
    *                     does not refer to an appropriate subtype of
    *                     `TypedEntity`
    * @param handle Handle pairs of current identifier usage and referenced
    *               `TypedEntity`
    * @tparam T1 An accepted subtype of `TypedEntity`
    * @tparam T2 Another accepted subtype of `TypedEntity`
    *
    * TODO: Generalise the method to take ClassTags T1, ..., TN.
    * TODO: If only a single T is taken, let handle be (PIdnUse, T) => Unit
    */
  def acceptAndCheckTypedEntity[T1 : ClassTag, T2 : ClassTag]
                               (idnUses: Seq[PIdnUse], errorMessage: String)
                               (handle: (PIdnUse, PTypedDeclaration) => Unit = (_, _) => ()) {

    /* TODO: Ensure that the ClassTags denote subtypes of TypedEntity */
    val acceptedClasses = Seq[Class[_]](classTag[T1].runtimeClass, classTag[T2].runtimeClass)

    idnUses.foreach { use =>
      val decl = names.definition(curMember)(use)

      acceptedClasses.find(_.isInstance(decl)) match {
        case Some(_) =>
          handle(use, decl.asInstanceOf[PTypedDeclaration])
        case None =>
          messages ++= Messaging.message(use, errorMessage)
      }
    }
  }

  def check(typ: PType) {
    typ match {
      case _: PPredicateType | _: PWandType =>
        sys.error("unexpected use of internal typ")
      case PPrimitiv(_) =>
      case dt@PDomainType(domain, args) =>
        args map check

        var x: Any = null

        try {
          x = names.definition(curMember)(domain)
        } catch {
          case _: Throwable =>
        }

        x match {
          case d@PDomain(name, typVars, _, _) =>
            ensure(args.length == typVars.length, typ, "wrong number of type arguments")
            dt.kind = PDomainTypeKinds.Domain
          case PTypeVarDecl(typeVar) =>
            dt.kind = PDomainTypeKinds.TypeVar
          case other =>
            dt.kind = PDomainTypeKinds.Undeclared
        }

      case PSeqType(elemType) =>
        check(elemType)
      case PSetType(elemType) =>
        check(elemType)
      case PMultisetType(elemType) =>
        check(elemType)
      case PUnknown() =>
        messages ++= Messaging.message(typ, "expected concrete type, but found unknown type")
    }
  }

  /**
   * Look at two valid types for an expression and attempts to learn the instantiations for
   * type variables.  Returns a mapping of type variables to types.
   */
  def learn(a: PType, b: PType): Seq[(String, PType)] = {
    @inline
    def multiLearn(as: Seq[PType], bs: Seq[PType]) =
      (0 until as.length) flatMap (i => learn(as(i), bs(i)))

    (a, b) match {
      case (PTypeVar(name), t) if t.isConcrete => Seq(name -> t)
      case (t, PTypeVar(name)) if t.isConcrete => Seq(name -> t)
      case (PSeqType(e1), PSeqType(e2)) =>
        learn(e1, e2)
      case (PSetType(e1), PSetType(e2)) =>
        learn(e1, e2)
      case (PMultisetType(e1), PMultisetType(e2)) =>
        learn(e1, e2)
      case (dt1 @ PDomainType(n1, m1), dt2 @ PDomainType(n2, m2)) if m1.length == m2.length =>
        if (n1 == n2)
          multiLearn(m1, m2)
        else if (dt1.isTypeVar && dt2.isConcrete)
          (dt1.domain.name -> dt2) +: multiLearn(m1, m2)
        else if (dt2.isTypeVar && dt1.isConcrete)
          (dt2.domain.name -> dt1) +: multiLearn(m1, m2)
        else
          Nil
      case _ => Nil
    }
  }

  /**
   * Are types 'a' and 'b' compatible?  Type variables are assumed to be unbound so far,
   * and if they occur they are compatible with any type. PUnknown is also compatible with
   * everything, as are undeclared PDomainTypes.
   */
  def isCompatible(a: PType, b: PType): Boolean = {
    (a, b) match {
      case _ if a == b => true
      case (PUnknown(), _) | (_, PUnknown()) => true
      case (dt: PDomainType, _) if dt.isUndeclared => true
      case (_, dt: PDomainType) if dt.isUndeclared => true
      case (PTypeVar(_), _) | (_, PTypeVar(_)) => true
      case (Bool, PWandType()) => true
      case (PSeqType(e1), PSeqType(e2)) => isCompatible(e1, e2)
      case (PSetType(e1), PSetType(e2)) => isCompatible(e1, e2)
      case (PMultisetType(e1), PMultisetType(e2)) => isCompatible(e1, e2)
      case (PDomainType(domain1, args1), PDomainType(domain2, args2))
        if domain1 == domain2 && args1.length == args2.length =>
        (args1 zip args2) forall (x => isCompatible(x._1, x._2))
      case _ => false
    }
  }

  /**
   * Type-check and resolve e and ensure that it has type expected.  If that is not the case, then an
   * error should be issued.
   *
   * The empty set can be passed for expected, if any type is fine.
   */
  def check(exp: PExp, expected: PType): Unit = check(exp, Seq(expected))

  def check(exp: PExp, expectedRaw: Seq[PType]): Unit = {
    val expected = expectedRaw filter {
      case PTypeVar(_) => false
      case _ => true
    }
    def setRefinedType(actual: PType, inferred: Seq[(String, PType)]) {
      val t = actual.substitute(inferred.toMap)
      check(t)
      setType(t)
    }
    /**
     * Turn 'expected' into a readable string.
     */
    lazy val expectedString = {
      if (expected.size == 1) {
        expected.head.toString
      } else {
        s"one of [${expected.mkString(", ")}]"
      }
    }
    /**
     * Set the type of 'exp', and check that the actual type is allowed by one of the expected types.
     */
    def setType(actual: PType) {
      if (actual.isUnknown) {
        // no error for unknown type (an error has already been issued)
        exp.typ = actual
      } else {
        var found = false
        if (expected.isEmpty) {
          found = true
          exp.typ = actual
        }
        for (e <- expected) {
          if (!found && isCompatible(e, actual)) {
            found = true
            exp.typ = actual
          }
        }
        if (!found) {
          messages ++= Messaging.message(exp, s"expected type $expectedString, but got $actual at the expression at ${exp.start}-${exp.finish}")
        }
      }
    }
    /**
     * Issue an error for the node at 'n'. Also sets an error type for 'exp' to suppress
     * further warnings.
     *
     * TODO: Similar to Consistency.recordIfNot. Combine!
     */
    def issueError(n: KiamaPositioned, m: String) {
      messages ++= Messaging.message(n, m)
      setErrorType() // suppress further warnings
    }

    /**
     * Sets an error type for 'exp' to suppress further warnings.
     */
    def setErrorType() {
      setType(PUnknown())
    }

    def genericSeqType: PSeqType = PSeqType(PTypeVar("."))
    def genericSetType: PSetType = PSetType(PTypeVar("."))
    def genericMultisetType: PMultisetType = PMultisetType(PTypeVar("."))
    def genericAnySetType = Seq(genericSetType, genericMultisetType)

    def setPIdnUseTypeAndEntity(piu: PIdnUse, typ: PType, entity: PDeclaration) {
      setType(typ)
      piu.decl = entity
    }

    exp match {
      case piu @ PIdnUse(name) =>
        names.definition(curMember)(piu) match {
          case decl @ PLocalVarDecl(_, typ, _) => setPIdnUseTypeAndEntity(piu, typ, decl)
          case decl @ PFormalArgDecl(_, typ) => setPIdnUseTypeAndEntity(piu, typ, decl)
          case decl @ PField(_, typ) => setPIdnUseTypeAndEntity(piu, typ, decl)
          case decl @ PPredicate(_, _, _) => setPIdnUseTypeAndEntity(piu, Pred, decl)
          case decl: PLetWand => setPIdnUseTypeAndEntity(piu, Wand, decl)
          case x => issueError(piu, s"expected identifier, but got $x")
        }
      case PBinExp(left, op, right) =>
        op match {
          case "+" | "-" =>
            val safeExpected = if (expected.size == 0) Seq(Int, Perm) else expected
            safeExpected.filter(x => Seq(Int, Perm) contains x) match {
              case Nil =>
                issueError(exp, s"expected $expectedString, but found operator $op that cannot have such a type")
              case expectedStillPossible =>
                check(left, expectedStillPossible)
                check(right, expectedStillPossible)
                if (left.typ.isUnknown || right.typ.isUnknown) {
                  setErrorType()
                } else if (left.typ == right.typ) {
                  setType(left.typ)
                } else {
                  issueError(exp, s"left- and right-hand-side must have same type, but found ${left.typ} and ${right.typ}")
                }
            }
          case "*" =>
            val safeExpected = if (expected.size == 0) Seq(Int, Perm) else expected
            safeExpected.filter(x => Seq(Int, Perm) contains x) match {
              case Nil =>
                issueError(exp, s"expected $expectedString, but found operator $op that cannot have such a type")
              case expectedStillPossible =>
                expectedStillPossible match {
                  case Seq(Perm) =>
                    check(left, Seq(Perm, Int))
                    check(right, Perm)
                  case _ =>
                    check(left, expectedStillPossible)
                    check(right, expectedStillPossible)
                }
                if (left.typ.isUnknown || right.typ.isUnknown) {
                  setErrorType()
                } else {
                  setType(right.typ)
                }
            }
          case "/" =>
            check(left, Seq(Int,Perm))
            check(right, Int)
            setType(Perm)
          case "\\" =>
            check(left, Int)
            check(right, Int)
            setType(Int)
          case "%" =>
            check(left, Int)
            check(right, Int)
            setType(Int)
          case "<" | "<=" | ">" | ">=" =>
            check(left, Seq(Int, Perm))
            check(right, Seq(Int, Perm))
            if (left.typ.isUnknown || right.typ.isUnknown) {
              // nothing to do, error has already been issued
            } else if (left.typ == right.typ) {
              // ok
            } else {
              issueError(exp, s"left- and right-hand-side must have same type, but found ${left.typ} and ${right.typ}")
            }
            setType(Bool)
          case "==" | "!=" =>
            check(left, Nil) // any type is fine
            check(right, Nil)
            if (left.typ.isUnknown || right.typ.isUnknown) {
              // nothing to do, error has already been issued
            } else if (isCompatible(left.typ, right.typ)) {
              // ok
              // TODO: perform type refinement and propagate down
            } else {
              issueError(exp, s"left- and right-hand-side must have same type, but found ${left.typ} and ${right.typ}")
            }
            setType(Bool)
          case "&&" | "||" | "<==>" | "==>" =>
            check(left, Bool)
            check(right, Bool)
            setType(Bool)
          case MagicWandOp.op =>
            check(left, Bool)
            check(right, Bool)
            setType(Wand)
          case "in" =>
            check(left, Nil)
            check(right, genericAnySetType ++ Seq(genericSeqType))
            if (left.typ.isUnknown || right.typ.isUnknown) {
              // nothing to do, error has already been issued
            } else if (!right.typ.isInstanceOf[PSeqType] &&
              !right.typ.isInstanceOf[PSetType] &&
              !right.typ.isInstanceOf[PMultisetType]) {
              issueError(right, s"expected set, multiset or sequence type, but found ${right.typ}")
            } else if (
              (right.typ.isInstanceOf[PSeqType] && !isCompatible(left.typ, right.typ.asInstanceOf[PSeqType].elementType)) ||
                (right.typ.isInstanceOf[PSetType] && !isCompatible(left.typ, right.typ.asInstanceOf[PSetType].elementType)) ||
                (right.typ.isInstanceOf[PMultisetType] && !isCompatible(left.typ, right.typ.asInstanceOf[PMultisetType].elementType))
                ) {
              issueError(right, s"element $left with type ${left.typ} cannot be in a sequence/set of type ${right.typ}")
            }
            // TODO: perform type refinement and propagate down
            if (right.typ.isInstanceOf[PMultisetType]) setType(Int) else setType(Bool)
          case "++" =>
            val newExpected = if (expected.isEmpty) Seq(genericSeqType) else expected
            check(left, newExpected)
            check(right, newExpected)
            if (left.typ.isUnknown || right.typ.isUnknown) {
              // nothing to do, error has already been issued
              setErrorType()
            } else if (!right.typ.isInstanceOf[PSeqType] || !left.typ.isInstanceOf[PSeqType]){
              setErrorType()
              issueError(exp, s"left- and right-hand-side of ++ must be sequences, but found ${left.typ} and ${right.typ}")
            }
            else if (isCompatible(left.typ, right.typ)) {
              // ok
              // TODO: perform type refinement and propagate down
              setType(left.typ)
            } else {
              issueError(exp, s"left- and right-hand-side must have same type, but found ${left.typ} and ${right.typ}")
            }
          case "union" | "intersection" | "setminus" =>
            val newExpected = if (expected.isEmpty) genericAnySetType else expected
            check(left, newExpected)
            check(right, newExpected)
            if (left.typ.isUnknown || right.typ.isUnknown) {
              // nothing to do, error has already been issued
              setErrorType()
            } else if (isCompatible(left.typ, right.typ)) {
              // ok
              // TODO: perform type refinement and propagate down
              setType(left.typ)
            } else {
              issueError(exp, s"left- and right-hand-side must have same type, but found ${left.typ} and ${right.typ}")
            }
          case "subset" =>
            val newExpected = genericAnySetType
            check(left, newExpected)
            check(right, newExpected)
            if (left.typ.isUnknown || right.typ.isUnknown) {
              // nothing to do, error has already been issued
              setErrorType()
            } else if (isCompatible(left.typ, right.typ)) {
              // ok
              // TODO: perform type refinement and propagate down
              setType(Bool)
            } else {
              issueError(exp, s"left- and right-hand-side must have same type, but found ${left.typ} and ${right.typ}")
            }
          case _ => sys.error(s"unexpected operator $op")
        }
      case PUnExp(op, e) =>
        op match {
          case "-" | "+" =>
            val safeExpected = if (expected.size == 0) Seq(Int, Perm) else expected
            safeExpected.filter(x => Seq(Int, Perm) contains x) match {
              case Nil =>
                issueError(exp, s"expected $expectedString, but found unary operator $op that cannot have such a type")
              case expectedStillPossible =>
                check(e, expectedStillPossible)
                if (e.typ.isUnknown) {
                  setErrorType()
                } else {
                  // ok
                  setType(e.typ)
                }
            }
          case "!" =>
            check(e, Bool)
            setType(Bool)
          case _ => sys.error(s"unexpected operator $op")
        }
      case PIntLit(i) =>
        setType(Int)

      case r@PResultLit() =>
        if (resultAllowed)
          setType(curFunction.typ)
        else
          issueError(r, "'result' can only be used in function postconditions")
      case PBoolLit(b) =>
        setType(Bool)
      case PNullLit() =>
        setType(Ref)
      case PFieldAccess(rcv, idnuse) =>
        /* For a field access of the type rcv.fld we have to ensure that the
         * receiver denotes a local variable. Just checking that it is of type
         * Ref is not sufficient, since it could also denote a Ref-typed field.
         */
        rcv match {
          case p: PIdnUse =>
            acceptAndCheckTypedEntity[PLocalVarDecl, PFormalArgDecl](Seq(p), "expected local variable")()
          case _ =>
            /* More complicated expressions should be ok if of type Ref, which is checked next */
        }
        check(rcv, Ref)
        acceptAndCheckTypedEntity[PField, Nothing](Seq(idnuse), "expected field")((_, _) => check(idnuse, expected))
        setType(idnuse.typ)
      case p@PPredicateAccess(args, idnuse) =>
        acceptAndCheckTypedEntity[PPredicate, Nothing](Seq(idnuse), "expected predicate"){(_, _predicate) =>
          val predicate = _predicate.asInstanceOf[PPredicate]
          check(idnuse, expected)
          /* Check that the predicate is used with 1. the correct number of arguments,
           * and 2. with the correct types of arguments.
           */
          if (args.length != predicate.formalArgs.length) issueError(idnuse, "predicate arity doesn't match")
          args zip predicate.formalArgs map {case (aarg, farg) => check(aarg, farg.typ)}
        }
        setType(Pred)
      case fa@PFunctApp(func, args) =>
        names.definition(curMember)(func) match {
          case PFunction(_, formalArgs, typ, _, _, _) =>
            ensure(formalArgs.size == args.size, fa, "wrong number of arguments")
            (formalArgs zip args) foreach {
              case (formal, actual) =>
                check(actual, formal.typ)
            }
            setType(typ)
          case PDomainFunction(_, formalArgs, typ, unique) =>
            ensure(formalArgs.size == args.size, fa, "wrong number of arguments")
            val inferred = mutable.ListBuffer[(String, PType)]()
            (formalArgs zip args) foreach {
              case (formal, actual) =>
                check(actual, formal.typ)
                inferred ++= learn(actual.typ, formal.typ)
            }
            // also infer type information based on the context (expected type)
            if (expected.size == 1) {
              inferred ++= learn(typ, expected.head)
            }
            setRefinedType(typ, inferred)
          case x =>
            issueError(func, "expected function")
        }
<<<<<<< HEAD
      case e: PUnFoldingExp =>
        check(e.acc.perm, Perm)
        check(e.acc.loc, Pred)
        acceptNonAbstactPredicateAccess(e.acc, "abstract predicates cannot be (un)folded")
        check(e.exp, expected)
        setType(e.exp.typ)
      case PPackaging(wand, in) =>
        checkMagicWand(wand, allowWandRefs = false)
        check(in, expected)
        setType(in.typ)
      case PApplying(wand, in) =>
        checkMagicWand(wand, allowWandRefs = true)
        check(in, expected)
        setType(in.typ)
=======
      case PUnfolding(acc, body) =>
        check(acc.perm, Perm)
        check(acc.loc, Pred)
        acceptNonAbstractPredicateAccess(acc, "abstract predicates cannot be unfolded")
        check(body, expected)
        setType(exp.typ)
>>>>>>> 6a4b55b8
      case PLet(exp1, nestedScope @ PLetNestedScope(variable, body)) =>
        check(exp1, Nil)
        val oldCurMember = curMember
        curMember = nestedScope
        variable.typ = exp1.typ
        check(body, expected)
        setType(body.typ)
        curMember = oldCurMember
      case _: PLetNestedScope =>
        issueError(exp, "expected node")
      case f@ PExists(vars, e) =>
        val oldCurMember = curMember
        curMember = f
        vars map (v => check(v.typ))
        check(e, Bool)
        curMember = oldCurMember
      case f@ PForall(vars, triggers, e) =>
        val oldCurMember = curMember
        curMember = f
        vars map (v => check(v.typ))
        triggers.flatten map (x => check(x, Nil))
        check(e, Bool)
        curMember = oldCurMember
      case po: POldExp =>
        check(po.e, expected)
        if (po.e.typ.isUnknown) {
          setErrorType()
        } else {
//          if (!isPure(po.e.is))
            //issueError(po, "old expressions must be pure")
//          else
            // ok
            setType(po.e.typ)
        }
      case PCondExp(cond, thn, els) =>
        check(cond, Bool)
        check(thn, Nil)
        check(els, Nil)
        if (thn.typ.isUnknown || els.typ.isUnknown) {
          setErrorType()
        } else if (isCompatible(thn.typ, els.typ)) {
          // ok
          // TODO: perform type refinement and propagate down
          setType(thn.typ)
        } else {
          issueError(exp, s"both branches of a conditional expression must have same type, but found ${thn.typ} and ${els.typ}")
        }
      case PInhaleExhaleExp(in, ex) =>
        check(in, Bool)
        check(ex, Bool)
        setType(Bool)
      case PCurPerm(loc) =>
        check(loc, Seq())
        setType(Perm)
      case PNoPerm() =>
        setType(Perm)
      case PFullPerm() =>
        setType(Perm)
      case PWildcard() =>
        setType(Perm)
      case PEpsilon() =>
        setType(Perm)
      case PAccPred(loc, perm) =>
        check(loc, Seq())
        check(perm, Perm)
        setType(Bool)
      case PEmptySeq(_) =>
        val typ = if (exp.typ.isUnknown) genericSeqType else exp.typ
        if (expected.size == 1) {
          setRefinedType(typ, learn(typ, expected.head))
        } else {
          setType(typ)
        }
      case PExplicitSeq(elems) =>
        assert(elems.nonEmpty)
        val expextedElemTyp = (expected map {
          case PSeqType(e) => Some(e)
          case _ => None
        }) filter (_.isDefined) map (_.get)
        elems map (check(_, expextedElemTyp))
        elems map (_.typ) filterNot (_.isUnknown) match {
          case Nil =>
            // all elements have an error type
            setErrorType()
          case types =>
            for (t <- types.tail) {
              ensure(isCompatible(t, types.head), exp,
                s"expected the same type for all elements of the explicit sequence, but found ${types.head} and $t")
            }
            // TODO: perform type inference and propagate type down
            setType(PSeqType(types.head))
        }
      case PRangeSeq(low, high) =>
        check(low, Int)
        check(high, Int)
        setType(PSeqType(Int))
      case PSeqIndex(seq, idx) =>
        val expectedSeqType = expected match {
          case Nil => Seq(genericSeqType)
          case _ => expected map PSeqType
        }
        check(seq, expectedSeqType)
        check(idx, Int)
        seq.typ match {
          case PSeqType(elemType) =>
            setType(elemType)
          case _ =>
            setErrorType()
        }
      case PSeqTake(seq, n) =>
        val expectedSeqType = expected match {
          case Nil => Seq(genericSeqType)
          case _ => expected
        }
        check(seq, expectedSeqType)
        check(n, Int)
        seq.typ match {
          case t: PSeqType =>
            setType(t)
          case _ =>
            setErrorType()
        }
      case PSeqDrop(seq, n) =>
        val expectedSeqType = expected match {
          case Nil => Seq(genericSeqType)
          case _ => expected
        }
        check(seq, expectedSeqType)
        check(n, Int)
        seq.typ match {
          case t: PSeqType =>
            setType(t)
          case _ =>
            setErrorType()
        }
      case PSeqUpdate(seq, idx, elem) =>
        val expectedSeqType = expected match {
          case Nil => Seq(genericSeqType)
          case _ => expected collect {
            case t: PSeqType => t
          }
        }
        if (expectedSeqType.isEmpty) {
          issueError(exp, s"expected $expected, but found a sequence update which has a sequence type")
        } else {
          check(seq, expectedSeqType)
          check(elem, expectedSeqType map (_.elementType))
          check(idx, Int)
          seq.typ match {
            case t: PSeqType =>
              if (!isCompatible(t.elementType, elem.typ)) {
                issueError(elem, s"found ${elem.typ} for $elem, but expected ${t.elementType}")
              } else {
                setType(t)
              }
            case _ =>
              setErrorType()
          }
        }
      case PSize(seq) =>
        if (expected.nonEmpty && !(expected contains Int)) {
          issueError(exp, s"expected $expectedString, but found |.| which has type Int")
        } else {
          check(seq, Seq(genericSeqType, genericSetType, genericMultisetType))
          setType(Int)
        }
      case PEmptySet(t) =>
//        val typ = genericSetType
/*        if (expected.size == 1) {
          setRefinedType(typ, learn(typ, expected.head))
        } else {
          setType(typ)
    }                 */ //inference
        setType(PSetType(t))
      case PExplicitSet(elems) =>
        assert(elems.nonEmpty)
        val expectedElemTyp = (expected map {
          case PSetType(e) => Some(e)
          case _ => None
        }) filter (_.isDefined) map (_.get)
        elems map (check(_, expectedElemTyp))
        elems map (_.typ) filterNot (_.isUnknown) match {
          case Nil =>
            // all elements have an error type
            setErrorType()
          case types =>
            for (t <- types.tail) {
              ensure(isCompatible(t, types.head), exp,
                s"expected the same type for all elements of the explicit set, but found ${types.head} and $t")
            }
            // TODO: perform type inference and propagate type down
            setType(PSetType(types.head))
        }
      case PEmptyMultiset(t) =>
/*        val typ = genericMultisetType
        if (expected.size == 1) {
          setRefinedType(typ, learn(typ, expected.head))
        } else {
          setType(typ)
        }*/
        setType(PMultisetType(t))
      case PExplicitMultiset(elems) =>
        assert(elems.nonEmpty)
        val expectedElemTyp = (expected map {
          case PMultisetType(e) => Some(e)
          case _ => None
        }) filter (_.isDefined) map (_.get)
        elems map (check(_, expectedElemTyp))
        elems map (_.typ) filterNot (_.isUnknown) match {
          case Nil =>
            // all elements have an error type
            setErrorType()
          case types =>
            for (t <- types.tail) {
              ensure(isCompatible(t, types.head), exp,
                s"expected the same type for all elements of the explicit multiset, but found ${types.head} and $t")
            }
            // TODO: perform type inference and propagate type down
            setType(PMultisetType(types.head))
        }
    }
  }

  /**
   * If b is false, report an error for node.
   */
  def ensure(b: Boolean, node: KiamaPositioned, msg: String) {
    if (!b) messages ++= Messaging.message(node, msg)
  }
}

/**
 * Resolves identifiers to their declaration.
 */
case class NameAnalyser() {

  /** To record error messages */
  var messages : Messaging.Messages = Nil


  /** Resolves the entity to which the given identifier `idnuse` refers.
    *
    * If `member` is not null then the identifier will first be looked up in
    * the scope defined by the member. If it fails (or if the member is null),
    * the wider scope will be considered.
    *
    * In order to resolve name clashes, e.g., if the identifier is expected to
    * refer to a field, but there is a local variable with the same name in the
    * member scope that shadows the field, then the `expected` class can be
    * provided (e.g., `PField`), with the result that the shadowing local
    * variable will be ignored because its class (`PLocalVarDecl`) doesn't
    * match.
    *
    * @param member Current scope in which to start the resolving.
    * @param idnuse Identifier that is to be resolved.
    * @param expected Expected class of the entity.
    * @return Resolved entity.
    */
  def definition(member: PScope)(idnuse: PIdnUse, expected: Option[Class[_]] = None): PDeclaration = {
    if (member == null) {
      globalDeclarationMap.get(idnuse.name).get.asInstanceOf[PDeclaration]
    } else {
      // lookup in method map first, and otherwise in the general one
      val entity =
        localDeclarationMaps.get(member.scopeId).get.get(idnuse.name) match {
          case None =>
            globalDeclarationMap.get(idnuse.name).get
          case Some(foundEntity) =>
            if (expected.isDefined && foundEntity.getClass != expected.get)
              globalDeclarationMap.get(idnuse.name).get
            else
              foundEntity
        }

      entity.asInstanceOf[PDeclaration] // TODO: Why is the cast necessary? Remove if possible.
    }
  }

  def reset() {
    globalDeclarationMap.clear()
    localDeclarationMaps.clear()
  }

  private val globalDeclarationMap = mutable.HashMap[String, PEntity]()

  /* [2014-11-13 Malte] Changed localDeclarationMaps to be a map from PScope.Id
   * instead of from PScope directly. This was necessary in order to support
   * changing PScopes during type-checking, e.g., when changing the type of a
   * variable bound by a let-expression. This change (potentially) affects the
   * hashcode of the let-expression (which is a PScope), which in turn affects
   * localDeclarationMaps because such that the value stored for scope cannot
   * be retrieved anymore.
   */
  private val localDeclarationMaps = mutable.HashMap[PScope.Id, mutable.HashMap[String, PEntity]]()

  def run(p: PProgram): Boolean = {
    var curMember: PScope = null
    def getMap(d:PNode) : mutable.HashMap[String, PEntity] =
      d match {
        case d: PGlobalDeclaration => globalDeclarationMap
        case _ => getCurrentMap
      }
    def getCurrentMap: mutable.HashMap[String, PEntity] =
      if (curMember == null) globalDeclarationMap else localDeclarationMaps.get(curMember.scopeId).get

    val scopeStack = mutable.Stack[PScope]()

    val nodeDownNameCollectorVisitor = new PartialFunction[PNode,Unit] {
      def apply(n:PNode) = {
        n match {
          case d: PDeclaration =>
            getMap(d).get(d.idndef.name) match {
              case Some(e: PDeclaration) =>
                messages ++= Messaging.message(e, "Duplicate identifier \"" + e.idndef.name + "\" : at " + e.idndef.start + " and at " + d.idndef.start)
              case Some(e:PErrorEntity) =>
              case None =>
                globalDeclarationMap.get(d.idndef.name) match {
                  case Some(e: PDeclaration) =>
                    messages ++= Messaging.message(e, "Identifier shadowing \"" + e.idndef.name + "\" : at " + e.idndef.start + " and at " + d.idndef.start)
                  case Some(e:PErrorEntity) =>
                  case None =>
                    getMap(d).put(d.idndef.name, d)
                }
            }
          case _ =>
        }

        n match {
          case s: PScope =>
            val localDeclarations =
              if (curMember == null)
                mutable.HashMap[String, PEntity]()
              else
                localDeclarationMaps.getOrElse(curMember.scopeId, mutable.HashMap[String, PEntity]()).clone()

            localDeclarationMaps.put(s.scopeId, localDeclarations)
            scopeStack.push(curMember)
            curMember = s
          case _ =>
        }
      }

      def isDefinedAt(n:PNode) = {
        n match {
          case d: PDeclaration => true
          case s: PScope => true
          case _ => false
        }
      }
    }

    val nodeUpNameCollectorVisitor = new PartialFunction[PNode,Unit] {
      def apply(n:PNode) = {
        n match {
          case _: PScope =>
            curMember = scopeStack.pop()
          case _ =>
        }
      }
      def isDefinedAt(n:PNode) = {
        n match {
          case s: PScope => true
          case _ => false
        }
      }
    }

    // find all declarations
    p.visit( nodeDownNameCollectorVisitor,nodeUpNameCollectorVisitor)

    /* Check all identifier uses. */
    p.visit({
      case m: PScope =>
        scopeStack.push(curMember)
        curMember = m
      case i@PIdnUse(name) =>
        // look up in both maps (if we are not in a method currently, we look in the same map twice, but that is ok)
        getCurrentMap.getOrElse(name, globalDeclarationMap.getOrElse(name, PUnknownEntity())) match {
          case PUnknownEntity() =>
            // domain types can also be type variables, which need not be declared
            if (!i.parent.isInstanceOf[PDomainType]) {
              messages ++= Messaging.message(i, s"identifier $name not defined.")
            }
          case _ =>
        }
      case _ =>
    }, {
      case m: PScope =>
        curMember = scopeStack.pop()
      case _ =>
    })

    messages.isEmpty
  }
}<|MERGE_RESOLUTION|>--- conflicted
+++ resolved
@@ -8,13 +8,8 @@
 
 import scala.collection.mutable
 import scala.reflect._
-<<<<<<< HEAD
-import org.kiama.util.Messaging.{message, messagecount}
-import org.kiama.util.Positioned
+import org.kiama.util.Messaging
 import viper.silver.ast.MagicWandOp
-=======
-import org.kiama.util.Messaging
->>>>>>> 6a4b55b8
 
 /**
  * A resolver and type-checker for the intermediate SIL AST.
@@ -711,11 +706,10 @@
           case x =>
             issueError(func, "expected function")
         }
-<<<<<<< HEAD
       case e: PUnFoldingExp =>
         check(e.acc.perm, Perm)
         check(e.acc.loc, Pred)
-        acceptNonAbstactPredicateAccess(e.acc, "abstract predicates cannot be (un)folded")
+        acceptNonAbstractPredicateAccess(e.acc, "abstract predicates cannot be (un)folded")
         check(e.exp, expected)
         setType(e.exp.typ)
       case PPackaging(wand, in) =>
@@ -726,14 +720,6 @@
         checkMagicWand(wand, allowWandRefs = true)
         check(in, expected)
         setType(in.typ)
-=======
-      case PUnfolding(acc, body) =>
-        check(acc.perm, Perm)
-        check(acc.loc, Pred)
-        acceptNonAbstractPredicateAccess(acc, "abstract predicates cannot be unfolded")
-        check(body, expected)
-        setType(exp.typ)
->>>>>>> 6a4b55b8
       case PLet(exp1, nestedScope @ PLetNestedScope(variable, body)) =>
         check(exp1, Nil)
         val oldCurMember = curMember
