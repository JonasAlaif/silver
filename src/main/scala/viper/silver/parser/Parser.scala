
/*
 * This Source Code Form is subject to the terms of the Mozilla Public
 * License, v. 2.0. If a copy of the MPL was not distributed with this
 * file, You can obtain one at http://mozilla.org/MPL/2.0/.
 */

package viper.silver.parser

<<<<<<< HEAD
import java.nio.file.{FileSystems, Path}
import org.kiama.util.Positions._
import org.kiama.util.WhitespacePositionedParserUtilities
import viper.silver.ast._
=======
import java.nio.file.Path

import org.kiama.util.Positions._
import org.kiama.util.WhitespacePositionedParserUtilities
import viper.silver.ast._
import viper.silver.verifier.ParseError

import scala.collection.immutable.Iterable
import scala.collection.mutable
import scala.language.implicitConversions
import scala.language.reflectiveCalls
>>>>>>> 7010d56d

/**
  * A parser for the SIL language that takes a string and produces an intermediate
  * AST ([[viper.silver.parser.PNode]]), or a parse error.  The intermediate AST can
  * then be type-checked and translated into the SIL AST ([[viper.silver.ast.Node]])
  * using [[viper.silver.parser.Translator]].
  *
  * IMPORTANT: If you change or extend the syntax, please also update the syntax
  * description in documentation/syntax as well as the syntax highlighting definitions
  * in util/highlighting!
  *
  * IMPORTANT: Also keep the parser in sync with the pretty printer!
  */
object Parser extends BaseParser {
  override def file = _file
  var _file: Path = null
<<<<<<< HEAD
  var _imports: Seq[(Path, Int)] = Nil

  def parse(s: String, f: Path) = {
    _file = f
    _imports = Nil // don't forget to reset the state!
    val imp: String = parseAll(imp_parser, s) match {
      case Success(PImports(imp_list), _) =>
        imp_list.map {
          case PImport(fname) => {
            val fpath = _file.getParent + "/" + fname
            //TODO print debug info iff --dbg switch is used
            //println(s"@importing $fpath")

            // count lines of the module
            val source = scala.io.Source.fromFile(fpath)
            val buffer = try source.getLines.toArray finally source.close()
            _imports :+=(
              FileSystems.getDefault.getPath(fpath),
              buffer.size + 1)

            // serialize all lines of the module
            buffer.mkString("\n") + "\n"
          }
        }.mkString("\n") // serialize all imported modules
      case _ => ""
    }

    val r = parseAll(parser, imp + s)

    r match {
      // make sure the tree is correctly initialized
      case Success(e, _) =>
        e.initTreeProperties()
      case _ =>
=======
  var _imports: mutable.HashMap[Path, Boolean] = null

  def parse(s: String, f: Path) = {
    _file = f
    _imports = mutable.HashMap((f, true))
    val rp = RecParser(f)
    rp.parse(s) match {
      case rp.Success(a, b) => Success(a, b)
      case rp.Failure(a, b) => Failure(a, b)
      case rp.Error(a, b) => Error(a, b)
>>>>>>> 7010d56d
    }
  }

<<<<<<< HEAD
  def multiFileLine(abs_line: Int): (Path, Int) = {
    var ac_line = abs_line
    var ac_file = _file
    var sum_size = 0
    var is_detected = false

    //println(s"_file = ${_file}")
    //println(s"_imports = ${_imports}")

    for ((file, size) <- _imports) {
      //if (!is_detected) println(s"> check out: file=$file, size=$size, sum_size=$sum_size")
      if (!is_detected && sum_size+size > abs_line) {
        ac_line = abs_line - sum_size
        ac_file = file
        is_detected = true
        //println(s"> finally: file=$file, ac_line=$ac_line")
      }
      sum_size += size
    }
    if (!is_detected) ac_line = if (sum_size==0) abs_line else abs_line-sum_size+1
    //println(s"Absolute line number: $abs_line")
    //println(s"Actual line number: (${ac_file.getFileName()}, $ac_line)")
    (ac_file, ac_line)
  }

  def multiFileLineColumn(abs_line: Int, abs_column: Int) = {
    val (rel_file, rel_line) = multiFileLine(abs_line)
    (rel_file, rel_line, abs_column)
  }

  def multiFileCoords(abs_line: Int, abs_column: Int) = {
    val (rel_file, rel_line, _) = multiFileLineColumn(abs_line, abs_column)
    SourcePosition(rel_file, rel_line, abs_column)
  }

  def multiFileCoords(start: HasLineColumn, end: HasLineColumn): SourcePosition =
    new SourcePosition(
      multiFileCoords(start.line, start.column).file,
      multiFileCoords(start.line, start.column).start,
      multiFileCoords(end.line, end.column).end)

  def multiFileCoords(pos: util.parsing.input.Position): MultiFileParserPosition = {
    val (rel_file, rel_line, abs_column) = multiFileLineColumn(pos.line, pos.column)
    MultiFileParserPosition(rel_file, rel_line, abs_column)
  }

  /** TODO decide if we need (and are able) to convert these implicitly.

  implicit def liftKiamaPositionToSourcePosition(pos: MultiFileParserPosition) {
    pos.asInstanceOf[SourcePosition]
  }
  */
=======
  case class RecParser(file: Path) extends BaseParser {
    def parse(s: String) = parseAll(parser, s)
  }
>>>>>>> 7010d56d
}

/**
  * ATG: Kiama does not support AST node positions with files.
  * MultiFileParserPosition is a workaround case class which extends util.parsing.input.Position
  * and provides the missing field (file) from the AbstractSourcePosition trait.
  */
case class FilePosition(file: Path, pos: util.parsing.input.Position)
  extends util.parsing.input.Position with HasLineColumn
{
  override lazy val line = pos.line
  override lazy val column = pos.column
  override lazy val lineContents = toString
  override lazy val toString = s"${file.getFileName}@$pos"
}

/**
  * A parser intended for debugging. Extend it and make parsing rules log their invocation
  * by changing a rule such as
  *   lazy val foo = body
  * to
  *   lazy val foo = "foo" !!! body
  *
  * Taken from http://jim-mcbeath.blogspot.be/2011/07/debugging-scala-parser-combinators.html
  */

/** ATG: Kiama does not support AST node positions with files.
  * MultiFileParserPosition is a workaround case class which extends util.parsing.input.Position
  * and provides the missing field (file) from the AbstractSourcePosition trait.
  */
case class MultiFileParserPosition(val rel_file: Path, override val start: HasLineColumn, override val end: Option[HasLineColumn])
  extends SourcePosition(rel_file, start, end) with util.parsing.input.Position {
  def lineContents = toString
  override def toString = end match {
    case Some(end_pos) => s"${rel_file.getFileName}@[$start-$end_pos]"
    case _ => s"${rel_file.getFileName}@$start)"
  }
}

case object MultiFileParserPosition {
  def apply(rel_file: Path, y: Int, x: Int) =
    new MultiFileParserPosition(rel_file, LineColumnPosition(y, x), None)

  def apply(rel_file: Path, start: HasLineColumn, end: HasLineColumn) =
    new MultiFileParserPosition(rel_file, start, Some(end))
}

object DebuggingParser {
  var depth: Int = 0
}

trait DebuggingParser extends WhitespacePositionedParserUtilities {
  class Wrap[+T](name:String, parser: Parser[T]) extends PackratParser[T] {
    def apply(in: Input): ParseResult[T] = {
      val indent = " " * DebuggingParser.depth
      DebuggingParser.depth += 1

      println(s"$indent<$name> for '${in.first}' at ${in.pos}")
      val t = parser.apply(in)
      val fr = if (t.successful) " for " + t.get else ""
      println(s"$indent</$name> ${t.getClass.getSimpleName} at ${t.next.pos}$fr")

      DebuggingParser.depth -= 1

      t
    }
  }

  implicit def toWrapped(name: String): AnyRef = new {
    def !!![T](p: Parser[T]) = new Wrap(name,p)
  }
}


/**
  * This parser is a PackratParser and thus CAN support left recursive parsing
  * rules with memoisation. You have to EXPLICITLY declare the return type of
  * such rules as PackratPerser[T], though. Moreover, if sub-rules further down
  * the line are not declared to return a PackratParser, then the memoisation
  * won't be total and the run-time is no longer linear. Mixing different
  * parsers is otherwise fine.
  *
  * See the Kiama documentation for further information, for example,
  * http://code.google.com/p/kiama/wiki/ParserCombs.
  */
trait BaseParser extends /*DebuggingParser*/ WhitespacePositionedParserUtilities {

<<<<<<< HEAD
  /** Overriding this method allows to compute and store relative positions
    * for the AST nodes created by Kiama. Used with the import feature.
    *
    * Run a parse function on some input and set the position of the
    * resulting value.
    */
=======
>>>>>>> 7010d56d
  override def parseAndPosition[T] (f : Input => ParseResult[T], in : Input) : ParseResult[T] =
    f (in) match {
      case res @ Success (t, in1) =>
        val startoffset = handleWhiteSpace (in)
        val newin = in.drop (startoffset - in.offset)
<<<<<<< HEAD
        setStart (t, viper.silver.parser.Parser.multiFileCoords(newin.pos))
        setStartWhite (t, viper.silver.parser.Parser.multiFileCoords(in.pos))
        setFinish (t, viper.silver.parser.Parser.multiFileCoords(in1.pos))
=======
        setStart (t, FilePosition(file, newin.pos))
        setStartWhite (t, FilePosition(file, in.pos))
        setFinish (t, FilePosition(file, in1.pos))
>>>>>>> 7010d56d
        res
      case res =>
        res
    }

  /** The file we are currently parsing (for creating positions later). */
  def file: Path

  /** A helper method for wrapping keywords so that identifiers that have a keyword as their
    *  prefix are parsed correctly.
    */
  private def keyword(identifier: String) = not(s"$identifier$identOtherLetter".r) ~> identifier

  /**
   * All keywords of SIL.
   *
   * IMPORTANT: If you add any new keywords, please also update all syntax highlighters
   * in util/highlighting.  Also update the SIL syntax description in documentation/syntax.
   */
  val reserved = List(
    // special variables
    "result",
    // types
    "Int", "Perm", "Bool", "Ref", "Rational",
    // boolean constants
    "true", "false",
    // null
    "null",
    // preamble importing
    "import",
    // declaration keywords
    "method", "function", "predicate", "program", "domain", "axiom", "var", "returns", "field", "define", "wand",
    // specifications
    "requires", "ensures", "invariant",
    // statements
    "fold", "unfold", "inhale", "exhale", "new", "assert", "assume", "package", "apply",
    // control flow
    "while", "if", "elseif", "else", "goto", "label",
    // special fresh block
    "fresh", "constraining",
    // sequences
    "Seq",
    // sets and multisets
    "Set", "Multiset", "union", "intersection", "setminus", "subset",
    // prover hint expressions
    "unfolding", "in", "folding", "applying", "packaging",
    // old expression
    "old", "lhs",
    // other expressions
    "let",
    // quantification
    "forall", "exists", "forperm",
    // permission syntax
    "acc", "wildcard", "write", "none", "epsilon", "perm",
    // modifiers
    "unique"/*,

    // TODO: Hacks to stop the parser from interpreting, e.g., "inhale" as "in hale"
    "variant", "hale", "tersection"*/
  )

<<<<<<< HEAD
  lazy val parser = phrase(programDecl)
  lazy val imp_parser = phrase(programDeclForImports)
=======
  lazy val parser: PackratParser[PProgram] = phrase(programDecl)
>>>>>>> 7010d56d

  // --- Whitespace

  lazy val whitespaceParser: PackratParser[Any] =
    rep(whiteSpace | comment)

  lazy val comment: PackratParser[Any] =
    ("/*" ~ rep(not("*/") ~ (comment | any)) ~ "*/") |
      ("//" ~ rep(not("\n") ~ any))

  // --- Declarations

  lazy val programDecl =
    rep(preambleImport | defineDecl | domainDecl | fieldDecl | functionDecl | predicateDecl | methodDecl) ^^ {
      case decls =>
        var globalDefines: Seq[PDefine] = decls.collect{case d: PDefine => d}
        globalDefines = expandDefines(globalDefines, globalDefines)

        val imports: List[PImport] = decls.collect { case imp: PImport => imp }

        val dups: Iterable[ParseError] = imports.groupBy(identity).collect {
          case (imp@ PImport(x), List(_,_,_*)) =>
            ParseError(s"""multiple imports of the same file "$x" detected""",
              imp.start.asInstanceOf[viper.silver.ast.Position])
        }

        //println(s"imports in current file: $imports")
        //println(s"all imports: ${viper.silver.parser.Parser._imports}")

        val imp_progs_results = imports.collect {
          case imp@ PImport(imp_file) =>
            //TODO print debug info iff --dbg switch is used
            //println(s"@importing $imp_file into $file")

            val imp_path = java.nio.file.Paths.get(file.getParent + "/" + imp_file)

            if (java.nio.file.Files.isSameFile(imp_path, file))
              ParseError(s"importing yourself is probably not a good idea!",
                imp.start.asInstanceOf[viper.silver.ast.Position])

            else if (viper.silver.parser.Parser._imports.put(imp_path, true).isEmpty) {

              val source = scala.io.Source.fromFile(imp_path.toString)
              val buffer = try source.getLines.toArray finally source.close()
              val s: String = buffer.mkString("\n") + "\n"

              val p = viper.silver.parser.Parser.RecParser(imp_path)
              p.parse(s) match {
                case p.Success(a, _) => a
                case p.Failure(msg, next) => ParseError(s"Failure: $msg", FilePosition(imp_path, next.pos))
                case p.Error(msg, next) => ParseError(s"Error: $msg", FilePosition(imp_path, next.pos))
              }
            }
          }

        val imp_progs = imp_progs_results.collect { case p: PProgram => p }

        val imp_errors = imp_progs_results.collect { case e: ParseError => e } ++
          imp_progs.collect { case PProgram(_, _, _, _, _, _, e: List[ParseError]) => e }.flatten ++
            dups

        val files =
          imp_progs.collect { case PProgram(f: List[PImport], _, _, _, _, _, _) => f }.flatten ++
            imports

        val domains =
          imp_progs.collect { case PProgram(_, d: List[PDomain], _, _, _, _, _) => d }.flatten ++
            decls.collect { case d: PDomain => expandDefines(globalDefines, d) }

<<<<<<< HEAD
        /** These PNodes are parsed separetly through programDeclForImports.
          * Some checks could be implemented as this point. */
        val imports = decls collect {
          case PImport(in) =>
            //println(s"@begin importing:\n$in@end importing")

        }

        PProgram(file, domains, fields, functions, predicates, methods)
=======
        val fields =
          imp_progs.collect { case PProgram(_, _, f: List[PField], _, _, _, _) => f }.flatten ++
            decls.collect { case f: PField => f }

        val functions =
          imp_progs.collect { case PProgram(_, _, _, f: List[PFunction], _, _, _) => f }.flatten ++
            decls.collect { case d: PFunction => expandDefines(globalDefines, d) }

        val predicates =
          imp_progs.collect { case PProgram(_, _, _, _, p: List[PPredicate], _, _) => p }.flatten ++
            decls.collect { case d: PPredicate => expandDefines(globalDefines, d) }

        val methods =
          imp_progs.collect { case PProgram(_, _, _, _, _, m: List[PMethod], _) => m }.flatten ++
            decls.collect {
              case meth: PMethod =>
                var localDefines = meth.deepCollect {case n: PDefine => n}
                localDefines = expandDefines(localDefines ++ globalDefines, localDefines)

                val methWithoutDefines =
                  if (localDefines.isEmpty)
                    meth
                  else
                    meth.transform { case la: PDefine => PSkip().setPos(la) }()

                expandDefines(localDefines ++ globalDefines, methWithoutDefines)
            }

        PProgram(files, domains, fields, functions, predicates, methods, imp_errors)
>>>>>>> 7010d56d
    }

  lazy val programDeclForImports =
    rep(preambleImport) <~ rep(preambleImport | defineDecl | domainDecl | fieldDecl | functionDecl | predicateDecl | methodDecl) ^^ {
      case imports =>
        // check if imports contains duplicates
        val dups = imports.groupBy(identity).collect { case (PImport(x), List(_,_,_*)) => x }
        if (0 < dups.size) {
          println(s"warning: there are duplicated imports: " + dups.mkString("; "))
        }

        PImports(imports)
    }

  lazy val fieldDecl =
    ("field" ~> idndef) ~ (":" ~> typ <~ opt(";")) ^^ PField

  lazy val methodDecl =
    methodSignature ~ rep(pre) ~ rep(post) ~ opt(block) ^^ {
      case name ~ args ~ rets ~ pres ~ posts ~ Some(body) =>
        PMethod(name, args, rets.getOrElse(Nil), pres, posts, PSeqn(body))
      case name ~ args ~ rets ~ pres ~ posts ~ None =>
        PMethod(name, args, rets.getOrElse(Nil), pres, posts, PSeqn(Seq(PInhale(PBoolLit(b = false)))))
    }

  lazy val methodSignature =
    ("method" ~> idndef) ~ ("(" ~> formalArgList <~ ")") ~ opt("returns" ~> ("(" ~> formalArgList <~ ")"))
  lazy val pre =
    "requires" ~> exp <~ opt(";")
  lazy val post =
    "ensures" ~> exp <~ opt(";")
  lazy val inv =
    "invariant" ~> exp <~ opt(";")

  lazy val formalArgList =
    repsep(formalArg, ",")
  lazy val nonEmptyFormalArgList =
    rep1sep(formalArg, ",")
  lazy val formalArg =
    idndef ~ (":" ~> typ) ^^ PFormalArgDecl

  lazy val functionDecl =
    functionSignature ~ rep(pre) ~ rep(post) ~ opt("{" ~> (exp <~ "}")) ^^ PFunction
  lazy val functionSignature =
    ("function" ~> idndef) ~ ("(" ~> formalArgList <~ ")") ~ (":" ~> typ)

  lazy val domainFunctionDecl = opt("unique") ~ (functionSignature <~ opt(";")) ^^ {
    case unique ~ fdecl =>
      fdecl match {
        case name ~ formalArgs ~ t => PDomainFunction1(name, formalArgs, t, unique.isDefined)
      }
  }

  lazy val predicateDecl =
    ("predicate" ~> idndef) ~ ("(" ~> formalArgList <~ ")") ~ opt("{" ~> (exp <~ "}")) ^^ PPredicate

  lazy val domainDecl =
    ("domain" ~> idndef) ~
      opt("[" ~> repsep(domainTypeVarDecl, ",") <~ "]") ~
      ("{" ~> rep(domainFunctionDecl)) ~
      (rep(axiomDecl) <~ "}") ^^ {
      case name ~ typparams ~ funcs ~ axioms =>
        PDomain(
          name,
          typparams.getOrElse(Nil),
          funcs map (f => PDomainFunction(f.idndef,f.formalArgs,f.typ,f.unique)(PIdnUse(name.name)).setPos(f)),
          axioms map (a=>PAxiom(a.idndef,a.exp)(PIdnUse(name.name)).setPos(a)))
    }

  lazy val domainTypeVarDecl =
    idndef ^^ PTypeVarDecl

  lazy val axiomDecl =
    ("axiom" ~> idndef) ~ ("{" ~> (exp <~ "}")) <~ opt(";") ^^ PAxiom1

  // --- Statements

  def parens[A](p: Parser[A]) = "(" ~> p <~ ")"
  def quoted[A](p: Parser[A]) = "\"" ~> p <~ "\""

  lazy val relativeFilePath =
    "\\A[~.]?(?:\\/?[.\\w-\\s])+".r

  lazy val preambleImport =
    keyword("import") ~> quoted(relativeFilePath) ^^ {
      case filename =>
        PImport(filename)
    }

  lazy val block: Parser[Seq[PStmt]] =
    "{" ~> (stmts <~ "}")
  lazy val stmts =
    rep(stmt <~ opt(";"))
  lazy val stmt =
    fieldassign | localassign | fold | unfold | exhale | assert |
      inhale | ifthnels | whle | varDecl | defineDecl | letwandDecl | newstmt | fresh | constrainingBlock |
      methodCall | goto | lbl | packageWand | applyWand

  lazy val fold =
    "fold" ~> predicateAccessPred ^^ PFold
  lazy val unfold =
    "unfold" ~> predicateAccessPred ^^ PUnfold
  lazy val packageWand =
    "package" ~> magicWandExp ^^ PPackageWand
  lazy val applyWand =
    "apply" ~> magicWandExp ^^ PApplyWand
  lazy val inhale =
    (keyword("inhale") | keyword("assume")) ~> exp ^^ PInhale
  lazy val exhale =
    keyword("exhale") ~> exp ^^ PExhale
  lazy val assert =
    keyword("assert") ~> exp ^^ PAssert
  lazy val localassign =
    idnuse ~ (":=" ~> exp) ^^ PVarAssign
  lazy val fieldassign =
    fieldAcc ~ (":=" ~> exp) ^^ PFieldAssign
  lazy val ifthnels =
    ("if" ~> "(" ~> exp <~ ")") ~ block ~ elsifEls ^^ {
      case cond ~ thn ~ ele => PIf(cond, PSeqn(thn), ele)
    }
  lazy val elsifEls: PackratParser[PStmt] = elsif | els
  lazy val elsif: PackratParser[PStmt] =
    ("elseif" ~> "(" ~> exp <~ ")") ~ block ~ elsifEls ^^ {
      case cond ~ thn ~ ele => PIf(cond, PSeqn(thn), ele)
    }
  lazy val els: PackratParser[PStmt] = opt("else" ~> block) ^^ { block => PSeqn(block.getOrElse(Nil)) }
  lazy val whle =
    ("while" ~> "(" ~> exp <~ ")") ~ rep(inv) ~ block ^^ {
      case cond ~ invs ~ body => PWhile(cond, invs, PSeqn(body))
    }
  lazy val varDecl =
    ("var" ~> idndef) ~ (":" ~> typ) ~ opt(":=" ~> exp) ^^ PLocalVarDecl
  lazy val defineDecl =
    ("define" ~> idndef) ~ opt("(" ~> repsep(idndef, ",") <~ ")") ~ exp ^^ PDefine
  lazy val letwandDecl =
    ("wand" ~> idndef) ~ (":=" ~> exp) ^^ PLetWand
  lazy val fresh =
    "fresh" ~> repsep(idnuse, ",") ^^ {
      case vars => PFresh(vars)
    }
  lazy val constrainingBlock =
    ("constraining" ~> "(" ~> repsep(idnuse, ",") <~ ")") ~ block ^^ {
      case vars ~ s => PConstraining(vars, PSeqn(s))
    }
  lazy val newstmt =
    idnuse ~ (":=" ~> "new" ~> "(" ~> starOrFields <~ ")") ^^ PNewStmt
  lazy val starOrFields = (
      "*" ^^ (_ => None)
    | repsep(idnuse, ",") ^^ (fields => Some(fields)))
  lazy val lbl =
    keyword("label") ~> idndef ^^ PLabel
  lazy val goto =
    "goto" ~> idnuse ^^ PGoto
  lazy val methodCall =
    opt(repsep(idnuse, ",") <~ ":=") ~ idnuse ~ parens(repsep(exp, ",")) ^^ {
      case None ~ method ~ args => PMethodCall(Nil, method, args)
      case Some(targets) ~ method ~ args => PMethodCall(targets, method, args)
    }

  // --- Types

  lazy val typ: PackratParser[PType] =
    primitiveTyp | domainTyp | seqType | setType | multisetType
  lazy val domainTyp: PackratParser[PDomainType] =
    idnuse ~ ("[" ~> (repsep(typ, ",") <~ "]")) ^^ PDomainType |
      idnuse ^^ {
        // domain type without type arguments (might also be a type variable)
        case name => PDomainType(name, Nil)
      }
  lazy val seqType: PackratParser[PType] =
    "Seq" ~ "[" ~> typ <~ "]" ^^ PSeqType
  lazy val setType: PackratParser[PType] =
    "Set" ~ "[" ~> typ <~ "]" ^^ PSetType
  lazy val multisetType: PackratParser[PType] =
    "Multiset" ~ "[" ~> typ <~ "]" ^^ PMultisetType
  lazy val primitiveTyp: PackratParser[PType] =
    "Rational" ^^ { case _ => PPrimitiv("Perm") } |
    ("Int" | "Bool" | "Perm" | "Ref") ^^ PPrimitiv

  // --- Expressions

  lazy val exp: PackratParser[PExp] =
    iteExpr
  lazy val iteExpr: PackratParser[PExp] =
    ((iffExp <~ "?") ~ iteExpr ~ (":" ~> iteExpr)) ^^ PCondExp | iffExp
  lazy val iffExp: PackratParser[PExp] =
    implExp ~ "<==>" ~ iffExp ^^ PBinExp | implExp
  lazy val implExp: PackratParser[PExp] =
    magicWandExp ~ "==>" ~ implExp ^^ PBinExp | magicWandExp

  /* Magic wands can be
   *  - wand literals, e.g., 'true --* true'
   *  - wand chunk terms, e.g, 'w', where 'wand w := ...'
   */
  lazy val magicWandExp: PackratParser[PExp] =
    realMagicWandExp | orExp
  lazy val realMagicWandExp: PackratParser[PBinExp] =
    orExp ~ "--*" ~ magicWandExp ^^ PBinExp

  lazy val orExp: PackratParser[PExp] =
    andExp ~ "||" ~ orExp ^^ PBinExp | andExp
  lazy val andExp: PackratParser[PExp] =
    eqExp ~ "&&" ~ andExp ^^ PBinExp | eqExp

  /* [2013-11-20 Malte]:
   * Consider the snippet
   *   var x: Int := 0
   *   inhale true
   * where it is important that the first line ends with an expression and the
   * second line starts with "inhale".
   * Remember that whitespaces and newlines are insignificant in SIL. The
   * parser will matche "0", and then it will try to match a binary operator
   * which might connect "0" with a second expression. Unfortunately, "in"
   * is a valid binary operator, and "hale" will be matched as the second
   * expression. This might sound odd because one might expect that a lexer
   * tokenized the second line into the tokens "inhale" and "true", and that
   * the parser should match whole tokens, not parts of them, part AFAIK, the
   * combinator parser we use does not consist of separate lexer and parser
   * phases, instead, parsing tries to consume as match as possible on a
   * per-character bases.
   *
   * A solution is to explicitly constrain the in-operator s.t. it may not
   * directly be followed by a character that is also valid in the middle of
   * an identifier (which are assumed to coincide with characters that may
   * occur in the middle of keywords). Notice that using "not(...)" is
   * important, because it yields a parser that doesn't actually consume
   * characters. This way, the parser effectively looks ahead to see if
   * it is really the in-operator that is coming, and if so, it actually
   * parses it.
   */
  lazy val eqOp = "==" | "!="

  lazy val eqExp: PackratParser[PExp] =
    cmpExp ~ eqOp ~ eqExp ^^ PBinExp | cmpExp


  lazy val cmpOp = "<=" | ">=" | "<" | ">" | keyword("in")

  lazy val cmpExp: PackratParser[PExp] =
    sum ~ cmpOp ~ cmpExp ^^ PBinExp | sum

  lazy val sumOp =
    "++" |
    "+" |
    "-" |
    keyword("union") |
    keyword("intersection") |
    keyword("setminus") |
    keyword("subset")
  lazy val sum: PackratParser[PExp] =
    sum ~ sumOp ~ term ^^ PBinExp | term

  lazy val termOp = "*" | "/" | "\\" | "%"
  lazy val term: PackratParser[PExp] =
    term ~ termOp ~ suffixExpr ^^ PBinExp | suffixExpr

  lazy val suffixExpr: PackratParser[PExp] =
    atom ~ rep(suffix) ^^ {case fac ~ ss => foldPExp[PExp](fac, ss)}

  lazy val realSuffixExpr: PackratParser[PExp] =
    atom ~ rep1(suffix) ^^ {case fac ~ ss => foldPExp[PExp](fac, ss)}

  lazy val suffix: Parser[PExp => PExp] =
    "." ~> idnuse ^^ (id => (e: PExp) => PFieldAccess(e, id)) |
      "[.." ~> exp <~ "]" ^^ (n => (e: PExp) => PSeqTake(e, n)) |
      "[" ~> exp <~ "..]" ^^ (n => (e: PExp) => PSeqDrop(e, n)) |
      ("[" ~> exp <~ "..") ~ (exp <~ "]") ^^ {case n ~ m => (e: PExp) => PSeqDrop(PSeqTake(e, m), n)} |
      "[" ~> exp <~ "]" ^^ (e1 => (e0: PExp) => PSeqIndex(e0, e1)) |
      ("[" ~> exp <~ ":=") ~ (exp <~ "]") ^^ {case i ~ v => (e: PExp) => PSeqUpdate(e, i, v)}

  /* Atoms must (transitively) start with a literal or an identifier, but they
   * must not recurse with their first subrule!
   * Most general rule should come last, which is probably idnuse.
   */
  lazy val atom: PackratParser[PExp] =
    integer | bool | nul |
      old | applyOld |
      keyword("result") ^^ (_ => PResultLit()) |
      ("-" | "!" | "+") ~ sum ^^ PUnExp |
      "(" ~> exp <~ ")" |
      accessPred |
      inhaleExhale |
      perm |
      let |
      quant | forperm |
      unfolding | folding | applying | packaging |
      setTypedEmpty | explicitSetNonEmpty |
      explicitMultisetNonEmpty | multiSetTypedEmpty |
      seqTypedEmpty | seqLength | explicitSeqNonEmpty | seqRange |
      fapp |
      idnuse

  lazy val accessPred: PackratParser[PAccPred] =
      "acc" ~> parens(locAcc ~ opt("," ~> exp)) ^^ {
        case loc ~ perms => PAccPred(loc, perms.getOrElse(PFullPerm()))
      }

  lazy val predicateAccessPred: PackratParser[PAccPred] =
    accessPred | predAcc ^^ {case loc => PAccPred(loc, PFullPerm())}

  lazy val fapp: PackratParser[PExp] =
    idnuse ~ parens(actualArgList) ^^ PFunctApp

  lazy val actualArgList: PackratParser[Seq[PExp]] =
    repsep(exp, ",")

  lazy val inhaleExhale: PackratParser[PExp] =
    ("[" ~> exp <~ ",") ~ (exp <~ "]") ^^ PInhaleExhaleExp

  lazy val perm: PackratParser[PExp] =
    keyword("none") ^^ (_ => PNoPerm()) |
    keyword("wildcard") ^^ (_ => PWildcard()) |
    keyword("write") ^^ (_ => PFullPerm()) |
    keyword("epsilon") ^^ (_ => PEpsilon()) |
    "perm" ~> parens(locAcc) ^^ PCurPerm

  lazy val quant: PackratParser[PExp] =
    (keyword("forall") ~> nonEmptyFormalArgList <~ "::") ~ rep(trigger) ~ exp ^^ PForall |
    (keyword("exists") ~> nonEmptyFormalArgList <~ "::") ~ exp ^^ PExists

  lazy val forperm: PackratParser[PExp] =
    (keyword("forperm") ~> "[" ~> repsep(idnuse,",") <~ "]") ~ idndef ~ ("::" ~> exp) ^^ {
      case ids ~ id ~ body => PForPerm(PFormalArgDecl(id, PPrimitiv("Ref")), ids, body)
    }

  lazy val trigger: PackratParser[Seq[PExp]] =
    "{" ~> repsep(exp, ",") <~ "}"

  lazy val old: PackratParser[PExp] =
    "old" ~> (parens(exp) ^^ POld |
      ("[" ~> idnuse <~ "]") ~ parens(exp) ^^ PLabelledOld)

  lazy val applyOld: PackratParser[PExp] =
    "lhs" ~> parens(exp) ^^ PApplyOld

  lazy val locAcc: PackratParser[PLocationAccess] =
    fieldAcc | predAcc

  lazy val fieldAcc: PackratParser[PFieldAccess] =
    realSuffixExpr ^? ({
      case fa: PFieldAccess => fa
    }, _ => "Field expected")

  lazy val predAcc: PackratParser[PPredicateAccess] =
    idnuse ~ parens(actualArgList) ^^ {case id ~ args => PPredicateAccess(args, id)}

  lazy val unfolding: PackratParser[PExp] =
    ("unfolding" ~> predicateAccessPred) ~ ("in" ~> exp) ^^ PUnfolding

  lazy val folding: PackratParser[PExp] =
    ("folding" ~> predicateAccessPred) ~ ("in" ~> exp) ^^ PFoldingGhostOp

  lazy val applying: PackratParser[PExp] =
    /* We must be careful here to not create ambiguities in our grammar.
     * when 'magicWandExp' is used instead of the more specific
     * 'realMagicWandExp | idnuse', then the following problem can occur:
     * Consider an expression such as "applying w in A". The parser
     * will interpret "w in A" as a set-contains expression, which is
     * fine according to our rules. The outer applying-rule will the fail.
     * I suspect that NOT using a memoising packrat parser would help
     * here, because the failing applying-rule should backtrack enough
     * to reparse "w in A", but this time as desired, not as a
     * set-contains expression. This is just an assumption, however,
     * and implementing would mean that we have to rewrite the
     * left-recursive parsing rules (are these only sum and term?).
     * Moreover, not using a memoising parser might make the parser
     * significantly slower.
     */
    ("applying" ~> ("(" ~> realMagicWandExp <~ ")" | idnuse)) ~ ("in" ~> exp) ^^ PApplyingGhostOp

  lazy val packaging: PackratParser[PExp] =
    /* See comment on applying */
    ("packaging" ~> ("(" ~> realMagicWandExp <~ ")" | idnuse)) ~ ("in" ~> exp) ^^ PPackagingGhostOp

  lazy val let: PackratParser[PExp] =
    ("let" ~> idndef <~ "==") ~ ("(" ~> exp <~ ")") ~ ("in" ~> exp) ^^ { case id ~ exp1 ~ exp2 =>
      /* Type unresolvedType is expected to be replaced with the type of exp1
       * after the latter has been resolved
       * */
      val unresolvedType = PUnknown().setPos(id)
      val formalArgDecl = PFormalArgDecl(id, unresolvedType).setPos(id)
      val nestedScope = PLetNestedScope(formalArgDecl, exp2).setPos(exp2)

      PLet(exp1, nestedScope)
    }

  lazy val integer =
    "[0-9]+".r ^^ (s => PIntLit(BigInt(s)))

  lazy val bool =
    keyword("true") ^^ (_ => PBoolLit(b = true)) |
    keyword("false") ^^ (_ => PBoolLit(b = false))

  lazy val nul =
    keyword("null") ^^ (_ => PNullLit())

  lazy val idndef =
    ident ^^ PIdnDef

  lazy val idnuse =
    ident ^^ PIdnUse

  // --- Sequence and set atoms

  lazy val seqLength: PackratParser[PExp] =
    "|" ~> exp <~ "|" ^^ PSize

  lazy val seqTypedEmpty: PackratParser[PExp] =
    "Seq[" ~> typ <~ "]()" ^^ PEmptySeq

  lazy val explicitSeqNonEmpty: PackratParser[PExp] =
    "Seq(" ~> rep1sep(exp, ",") <~ ")" ^^ {
//      case Nil => PEmptySeq(PUnknown())
      case elems => PExplicitSeq(elems)
    }

  lazy val seqRange: PackratParser[PExp] =
    ("[" ~> exp <~ "..") ~ (exp <~ ")") ^^ PRangeSeq

  lazy val setTypedEmpty: PackratParser[PExp] =
    "Set" ~ "[" ~> typ <~ "]" ~ "(" ~ ")" ^^ PEmptySet

  lazy val explicitSetNonEmpty: PackratParser[PExp] =
    "Set" /*~ opt("[" ~> typ <~ "]")*/ ~ "(" ~> rep1sep(exp, ",") <~ ")" ^^ PExplicitSet
/*      {
      case (None,s) => PExplicitSet(s)
      case (Some(t),s) => { val p = PExplicitSet(s,t);}
    }*/

  lazy val multiSetTypedEmpty: PackratParser[PExp] =
    "Multiset" ~ "[" ~> typ <~ "]" ~ "("~")" ^^ PEmptyMultiset

  lazy val explicitMultisetNonEmpty: PackratParser[PExp] =
    "Multiset" ~ "(" ~> rep1sep(exp, ",") <~ ")" ^^ {
      case elems => PExplicitMultiset(elems)
    }

  // --- Identifier and keywords

  /* See
   *   http://code.google.com/p/kiama/wiki/ParserCombs#Identifiers
   * for an explanation of "keywords(...)" and why we need it.
   * The gist of it is, that we want to support identifiers that start with a
   * keyword, for example "index".
   */

  //We assume the symbol "#" cannot occur in using given identifiers
  val identFirstLetter = "[a-zA-Z$_]"

  val identOtherLetterChars = "a-zA-Z0-9$_'"
  val identOtherLetter = s"[$identOtherLetterChars]"
  val identOtherLetterNeg = s"[^$identOtherLetterChars]"

  val identifier = identFirstLetter + identOtherLetter + "*"

  val keyword = keywords(identOtherLetterNeg.r, reserved)

  val ident =
    not(keyword) ~> identifier.r |
      identifier.r >> { a => failure(s"identifier expected, but keyword `$a' found") }

  private def foldPExp[E <: PExp](e: PExp, es: List[PExp => E]): E =
    es.foldLeft(e){(t, a) =>
      val result = a(t)
      result.setPos(t)
      result
    }.asInstanceOf[E]

  private def expandDefines(defines: Seq[PDefine], toExpand: Seq[PDefine]): Seq[PDefine] = {
    val maxCount = 25
      /* TODO: Totally arbitrary cycle breaker. We should properly detect
       * (mutually) recursive named assertions.
       */
    var count = 0
    var definesToExpand = toExpand
    var expandedIds = Seq[String]()

    do {
      expandedIds = Seq.empty
      count += 1

      definesToExpand = definesToExpand.map(define => {
        val optExpandedDefine = doExpandDefines[PDefine](defines, define)
        expandedIds = optExpandedDefine.map(_.idndef.name).toSeq ++ expandedIds

        optExpandedDefine.getOrElse(define)
      })
    } while (expandedIds.nonEmpty && count <= maxCount)

    if (count > maxCount)
      sys.error(  s"Couldn't expand all named assertions in $maxCount cycles. "
                + s"Might there be a mutual recursion involving $expandedIds?")

    definesToExpand
  }

  @inline
  private def expandDefines[N <: PNode](defines: Seq[PDefine], node: N): N =
    doExpandDefines(defines, node).getOrElse(node)

  private def doExpandDefines[N <: PNode](defines: Seq[PDefine], node: N): Option[N] = {
    var expanded = false

    def lookupOrElse(piu: PIdnUse, els: PExp) =
      defines.find(_.idndef.name == piu.name).fold[PExp](els) _

    val potentiallyExpandedNode =
      node.transform {
        case piu: PIdnUse =>
          /* Potentially expand a named assertion that takes no arguments, e.g. A.
           * If piu (which is a symbol) denotes a named assertion (i.e. if there
           * is a define in defines whose name is piu), then it is replaced by
           * the body of the named assertion.
           */
          lookupOrElse(piu, piu)(define => {
            expanded = true

            define.exp
          })

        case fapp: PFunctApp =>
          /* Potentially expand a named assertion that takes arguments, e.g. A(x, y) */
          lookupOrElse(fapp.func, fapp)(define => define.args match {
            case None =>
              /* There is a named assertion with name `func`, but the named
               * assertion takes arguments. Hence, the fapp cannot denote the
               * use of a named assertion.
               */
              fapp
            case Some(args) if fapp.args.length != args.length =>
              /* Similar to the previous case */
              fapp
            case Some(args) =>
              expanded = true

              define.exp.transform {
                /* Expand the named assertion's formal arguments by the given actual arguments */
                case piu: PIdnUse =>
                  args.indexWhere(_.name == piu.name) match {
                    case -1 => piu
                    case i => fapp.args(i)
                  }
              }() : PExp /* [2014-06-31 Malte] Type-checker wasn't pleased without it */
          })
      }(recursive = _ => true)

    if (expanded) Some(potentiallyExpandedNode)
    else None
  }
}<|MERGE_RESOLUTION|>--- conflicted
+++ resolved
@@ -7,12 +7,6 @@
 
 package viper.silver.parser
 
-<<<<<<< HEAD
-import java.nio.file.{FileSystems, Path}
-import org.kiama.util.Positions._
-import org.kiama.util.WhitespacePositionedParserUtilities
-import viper.silver.ast._
-=======
 import java.nio.file.Path
 
 import org.kiama.util.Positions._
@@ -24,7 +18,6 @@
 import scala.collection.mutable
 import scala.language.implicitConversions
 import scala.language.reflectiveCalls
->>>>>>> 7010d56d
 
 /**
   * A parser for the SIL language that takes a string and produces an intermediate
@@ -41,42 +34,6 @@
 object Parser extends BaseParser {
   override def file = _file
   var _file: Path = null
-<<<<<<< HEAD
-  var _imports: Seq[(Path, Int)] = Nil
-
-  def parse(s: String, f: Path) = {
-    _file = f
-    _imports = Nil // don't forget to reset the state!
-    val imp: String = parseAll(imp_parser, s) match {
-      case Success(PImports(imp_list), _) =>
-        imp_list.map {
-          case PImport(fname) => {
-            val fpath = _file.getParent + "/" + fname
-            //TODO print debug info iff --dbg switch is used
-            //println(s"@importing $fpath")
-
-            // count lines of the module
-            val source = scala.io.Source.fromFile(fpath)
-            val buffer = try source.getLines.toArray finally source.close()
-            _imports :+=(
-              FileSystems.getDefault.getPath(fpath),
-              buffer.size + 1)
-
-            // serialize all lines of the module
-            buffer.mkString("\n") + "\n"
-          }
-        }.mkString("\n") // serialize all imported modules
-      case _ => ""
-    }
-
-    val r = parseAll(parser, imp + s)
-
-    r match {
-      // make sure the tree is correctly initialized
-      case Success(e, _) =>
-        e.initTreeProperties()
-      case _ =>
-=======
   var _imports: mutable.HashMap[Path, Boolean] = null
 
   def parse(s: String, f: Path) = {
@@ -87,68 +44,12 @@
       case rp.Success(a, b) => Success(a, b)
       case rp.Failure(a, b) => Failure(a, b)
       case rp.Error(a, b) => Error(a, b)
->>>>>>> 7010d56d
     }
   }
 
-<<<<<<< HEAD
-  def multiFileLine(abs_line: Int): (Path, Int) = {
-    var ac_line = abs_line
-    var ac_file = _file
-    var sum_size = 0
-    var is_detected = false
-
-    //println(s"_file = ${_file}")
-    //println(s"_imports = ${_imports}")
-
-    for ((file, size) <- _imports) {
-      //if (!is_detected) println(s"> check out: file=$file, size=$size, sum_size=$sum_size")
-      if (!is_detected && sum_size+size > abs_line) {
-        ac_line = abs_line - sum_size
-        ac_file = file
-        is_detected = true
-        //println(s"> finally: file=$file, ac_line=$ac_line")
-      }
-      sum_size += size
-    }
-    if (!is_detected) ac_line = if (sum_size==0) abs_line else abs_line-sum_size+1
-    //println(s"Absolute line number: $abs_line")
-    //println(s"Actual line number: (${ac_file.getFileName()}, $ac_line)")
-    (ac_file, ac_line)
-  }
-
-  def multiFileLineColumn(abs_line: Int, abs_column: Int) = {
-    val (rel_file, rel_line) = multiFileLine(abs_line)
-    (rel_file, rel_line, abs_column)
-  }
-
-  def multiFileCoords(abs_line: Int, abs_column: Int) = {
-    val (rel_file, rel_line, _) = multiFileLineColumn(abs_line, abs_column)
-    SourcePosition(rel_file, rel_line, abs_column)
-  }
-
-  def multiFileCoords(start: HasLineColumn, end: HasLineColumn): SourcePosition =
-    new SourcePosition(
-      multiFileCoords(start.line, start.column).file,
-      multiFileCoords(start.line, start.column).start,
-      multiFileCoords(end.line, end.column).end)
-
-  def multiFileCoords(pos: util.parsing.input.Position): MultiFileParserPosition = {
-    val (rel_file, rel_line, abs_column) = multiFileLineColumn(pos.line, pos.column)
-    MultiFileParserPosition(rel_file, rel_line, abs_column)
-  }
-
-  /** TODO decide if we need (and are able) to convert these implicitly.
-
-  implicit def liftKiamaPositionToSourcePosition(pos: MultiFileParserPosition) {
-    pos.asInstanceOf[SourcePosition]
-  }
-  */
-=======
   case class RecParser(file: Path) extends BaseParser {
     def parse(s: String) = parseAll(parser, s)
   }
->>>>>>> 7010d56d
 }
 
 /**
@@ -175,27 +76,6 @@
   * Taken from http://jim-mcbeath.blogspot.be/2011/07/debugging-scala-parser-combinators.html
   */
 
-/** ATG: Kiama does not support AST node positions with files.
-  * MultiFileParserPosition is a workaround case class which extends util.parsing.input.Position
-  * and provides the missing field (file) from the AbstractSourcePosition trait.
-  */
-case class MultiFileParserPosition(val rel_file: Path, override val start: HasLineColumn, override val end: Option[HasLineColumn])
-  extends SourcePosition(rel_file, start, end) with util.parsing.input.Position {
-  def lineContents = toString
-  override def toString = end match {
-    case Some(end_pos) => s"${rel_file.getFileName}@[$start-$end_pos]"
-    case _ => s"${rel_file.getFileName}@$start)"
-  }
-}
-
-case object MultiFileParserPosition {
-  def apply(rel_file: Path, y: Int, x: Int) =
-    new MultiFileParserPosition(rel_file, LineColumnPosition(y, x), None)
-
-  def apply(rel_file: Path, start: HasLineColumn, end: HasLineColumn) =
-    new MultiFileParserPosition(rel_file, start, Some(end))
-}
-
 object DebuggingParser {
   var depth: Int = 0
 }
@@ -236,29 +116,14 @@
   */
 trait BaseParser extends /*DebuggingParser*/ WhitespacePositionedParserUtilities {
 
-<<<<<<< HEAD
-  /** Overriding this method allows to compute and store relative positions
-    * for the AST nodes created by Kiama. Used with the import feature.
-    *
-    * Run a parse function on some input and set the position of the
-    * resulting value.
-    */
-=======
->>>>>>> 7010d56d
   override def parseAndPosition[T] (f : Input => ParseResult[T], in : Input) : ParseResult[T] =
     f (in) match {
       case res @ Success (t, in1) =>
         val startoffset = handleWhiteSpace (in)
         val newin = in.drop (startoffset - in.offset)
-<<<<<<< HEAD
-        setStart (t, viper.silver.parser.Parser.multiFileCoords(newin.pos))
-        setStartWhite (t, viper.silver.parser.Parser.multiFileCoords(in.pos))
-        setFinish (t, viper.silver.parser.Parser.multiFileCoords(in1.pos))
-=======
         setStart (t, FilePosition(file, newin.pos))
         setStartWhite (t, FilePosition(file, in.pos))
         setFinish (t, FilePosition(file, in1.pos))
->>>>>>> 7010d56d
         res
       case res =>
         res
@@ -320,12 +185,7 @@
     "variant", "hale", "tersection"*/
   )
 
-<<<<<<< HEAD
-  lazy val parser = phrase(programDecl)
-  lazy val imp_parser = phrase(programDeclForImports)
-=======
   lazy val parser: PackratParser[PProgram] = phrase(programDecl)
->>>>>>> 7010d56d
 
   // --- Whitespace
 
@@ -395,17 +255,6 @@
           imp_progs.collect { case PProgram(_, d: List[PDomain], _, _, _, _, _) => d }.flatten ++
             decls.collect { case d: PDomain => expandDefines(globalDefines, d) }
 
-<<<<<<< HEAD
-        /** These PNodes are parsed separetly through programDeclForImports.
-          * Some checks could be implemented as this point. */
-        val imports = decls collect {
-          case PImport(in) =>
-            //println(s"@begin importing:\n$in@end importing")
-
-        }
-
-        PProgram(file, domains, fields, functions, predicates, methods)
-=======
         val fields =
           imp_progs.collect { case PProgram(_, _, f: List[PField], _, _, _, _) => f }.flatten ++
             decls.collect { case f: PField => f }
@@ -435,19 +284,6 @@
             }
 
         PProgram(files, domains, fields, functions, predicates, methods, imp_errors)
->>>>>>> 7010d56d
-    }
-
-  lazy val programDeclForImports =
-    rep(preambleImport) <~ rep(preambleImport | defineDecl | domainDecl | fieldDecl | functionDecl | predicateDecl | methodDecl) ^^ {
-      case imports =>
-        // check if imports contains duplicates
-        val dups = imports.groupBy(identity).collect { case (PImport(x), List(_,_,_*)) => x }
-        if (0 < dups.size) {
-          println(s"warning: there are duplicated imports: " + dups.mkString("; "))
-        }
-
-        PImports(imports)
     }
 
   lazy val fieldDecl =
