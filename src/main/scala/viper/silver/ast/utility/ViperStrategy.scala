--- conflicted
+++ resolved
@@ -1,420 +1,196 @@
-// This Source Code Form is subject to the terms of the Mozilla Public
-// License, v. 2.0. If a copy of the MPL was not distributed with this
-// file, You can obtain one at http://mozilla.org/MPL/2.0/.
-//
-// Copyright (c) 2011-2019 ETH Zurich.
-
-package viper.silver.ast.utility
-
-import viper.silver.ast._
-import viper.silver.ast.utility.rewriter._
-import viper.silver.ast.utility.rewriter.Traverse.Traverse
-import viper.silver.verifier.errors.ErrorNode
-
-/**
-  * Viper specific Wrapper for the rewriting Strategies
-  * Provides automatic back transformations for Node rewrites
-  *
-  * @param p Partial function to perform rewritings
-  * @tparam C Type of context
-  */
-class ViperStrategy[C <: Context[Node]](p: PartialFunction[(Node, C), Node]) extends Strategy[Node, C](p) {
-  override def preserveMetaData(old: Node, now: Node, directlyRewritten: Boolean): Node = {
-    ViperStrategy.preserveMetaData(old, now, directlyRewritten)
-  }
-}
-
-/**
-  * Viper specific Wrapper for Regex Strategies
-  * Provides automatic back transformations for Node to Node rewrites
-  *
-  * @param a The automaton generated from the regular expression
-  * @param p PartialFunction that describes rewriting
-  * @param d Default context
-  * @tparam C Type of context
-  */
-class ViperRegexStrategy[C](a: TRegexAutomaton, p: PartialFunction[(Node, RegexContext[Node, C]), Node], d: PartialContextR[Node, C]) extends RegexStrategy[Node, C](a, p, d) {
-  override def preserveMetaData(old: Node, now: Node, directlyRewritten: Boolean): Node = {
-    ViperStrategy.preserveMetaData(old, now, directlyRewritten)
-  }
-}
-
-class SlimViperRegexStrategy[C](a: TRegexAutomaton, p: PartialFunction[Node, Node]) extends SlimRegexStrategy[Node](a, p) {
-  override def preserveMetaData(old: Node, now: Node, directlyRewritten: Boolean): Node = {
-    ViperStrategy.preserveMetaData(old, now, directlyRewritten)
-  }
-}
-
-
-class ViperRegexBuilder[C](acc: (C, C) => C, comp: (C, C) => C, dflt: C) extends TreeRegexBuilder[Node, C](acc, comp, dflt) {
-
-  /**
-    * Generates a TreeRegexBuilderWithMatch by adding the matching part to the mix
-    *
-    * @param m Regular expression
-    * @return TregexBuilderWithMatch that contains regex `f`
-    */
-  override def &>(m: Match): ViperRegexBuilderWithMatch[C] = new ViperRegexBuilderWithMatch[C](this, m)
-}
-
-
-class ViperRegexBuilderWithMatch[C](v: ViperRegexBuilder[C], m: Match) extends TreeRegexBuilderWithMatch[Node, C](v, m) {
-
-  override def |->(p: PartialFunction[(Node, RegexContext[Node, C]), Node]): ViperRegexStrategy[C] = new ViperRegexStrategy[C](m.createAutomaton(), p, new PartialContextR[Node, C](v.default, v.accumulator, v.combinator))
-}
-
-
-class SlimViperRegexBuilder {
-
-  def &>(m: Match) = new SlimViperRegexBuilderWithMatch(m)
-}
-
-class SlimViperRegexBuilderWithMatch(regex: Match) {
-
-  def |->(p: PartialFunction[Node, Node]) = new SlimViperRegexStrategy[Node](regex.createAutomaton(), p)
-}
-
-/**
-  * Factory for standard rewriting configurations
-  */
-object ViperStrategy {
-
-  def SlimRegex(m: Match, p: PartialFunction[Node, Node]) = {
-    new SlimViperRegexBuilder &> m |-> p
-  }
-
-  def Regex[C](m: Match, p: PartialFunction[(Node, RegexContext[Node, C]), Node], default: C, acc: (C, C) => C, comb: (C, C) => C) = {
-    new ViperRegexBuilder[C](acc, comb, default) &> m |-> p
-  }
-
-  /**
-    * Strategy without context
-    *
-    * @param p Partial function to perform rewriting
-    * @param t Traversion mode
-    * @return ViperStrategy
-    */
-  def Slim(p: PartialFunction[Node, Node], t: Traverse = Traverse.TopDown) = {
-    new ViperStrategy[SimpleContext[Node]](new AddArtificialContext(p)) defaultContext new NoContext[Node] traverse t
-  }
-
-  /**
-    * Strategy with context about ancestors and siblings
-    *
-    * @param p Partial function to perform rewriting
-    * @param t Traversion mode
-    * @return ViperStrategy
-    */
-  def Ancestor(p: PartialFunction[(Node, ContextA[Node]), Node], t: Traverse = Traverse.TopDown) = {
-    new ViperStrategy[ContextA[Node]](p) defaultContext new PartialContextA[Node] traverse t
-  }
-
-  /**
-    * Strategy with context about ancestors, siblings and custom context
-    *
-    * @param p          Partial function to perform rewriting
-    * @param default    Default context
-    * @param updateFunc Function that specifies how to update the custom context
-    * @param t          Traversion mode
-    * @tparam C Type of custom context
-    * @return ViperStrategy
-    *
-    * AS: NOTE: Its static type is a Strategy, not a ViperStrategy. It would be good practice to annotate the static types on such functions, to avoid typing surprises
-    */
-  def Context[C](p: PartialFunction[(Node, ContextC[Node, C]), Node], default: C, updateFunc: PartialFunction[(Node, C), C] = PartialFunction.empty, t: Traverse = Traverse.TopDown) = {
-// AS: I cannot parse this style: new ViperStrategy[ContextC[Node, C]](p) defaultContext new PartialContextC[Node, C](default, updateFunc) traverse t
-    new ViperStrategy[ContextC[Node, C]](p).defaultContext(new PartialContextC[Node, C](default, updateFunc)).traverse(t)
-  }
-
-  /**
-    * Strategy with (only) custom context
-    *
-    * @param p          Partial function to perform rewriting
-    * @param initialContext    Default context
-    * @param updateFunc Function that specifies how to update the custom context
-    * @param t          Traversion mode
-    * @tparam C Type of custom context
-    * @return ViperStrategy
-    *
-    * AS: NOTE: Its static type is a Strategy, not a ViperStrategy. It would be good practice to annotate the static types on such functions, to avoid typing surprises
-    */
-  def CustomContext[C](p: PartialFunction[(Node, C), Node], initialContext: C, updateFunc: PartialFunction[(Node, C), C] = PartialFunction.empty, t: Traverse = Traverse.TopDown) =
-    new ViperStrategy[ContextCustom[Node, C]](
-      { // rewrite partial function taking context with parent access etc. to one just taking the custom context
-      case (n, generalContext) if p.isDefinedAt(n, generalContext.c) => p.apply(n, generalContext.c)
-    }).defaultContext(new PartialContextCC[Node, C](initialContext, updateFunc)).traverse(t)
-
-  /**
-    * Function for automatic Error back transformation of nodes and conservation of metadata
-    */
-  def preserveMetaData(old: Node, now: Node, directlyRewritten: Boolean): Node = {
-    old match {
-      case n: ErrorNode =>
-        val oldMetaData = old.getPrettyMetadata
-        var newMetaData = now.getPrettyMetadata
-
-        /* TODO: This seems like a special case, not sure if makes sense to watch out for it here */
-        if ((newMetaData._1 == NoPosition) && (newMetaData._2 == NoInfo) && (newMetaData._3 == NoTrafos)) {
-          newMetaData = (oldMetaData._1, oldMetaData._2, oldMetaData._3)
-        }
-
-        /* Only duplicate if old and new are actually different */
-        if (old ne now) {
-          /* If a node (with children) wasn't transformed itself, but was duplicated because its
-           * children were transformed, then that parent node should not get an error
-           * back-transformation from new to old.
-           * Consider the parent node `0 < x` and a user-provided transformation that replaces `x`
-           * with `foo(y)` and that adds a custom error transformation to `foo(y)` such that errors
-           * are reported using `bar(y)` instead. If an error back-transformation were
-           * automatically added to the parent node, then `0 < foo(y)` were mapped back (in error
-           * messages) to `0 < x`, and the custom mapping from `foo(y)` to `bar(y)` would be lost.
-           * Automatic error back-translations from old to new node are therefore only added to
-           * nodes that have been transformed themselves (or rather, if the `directlyRewritten`
-           * is true).
-           */
-          val newNodeTrafo = {
-            if (directlyRewritten) {
-              /* Attach an error transformation (in the form of a node transformation) from new to
-               * old, but don't override any already attached transformations */
-              Trafos(
-                newMetaData._3.eTransformations,
-                newMetaData._3.rTransformations,
-                newMetaData._3.nTransformations.orElse(Some(n.asInstanceOf[ErrorNode])))
-            } else {
-              /* Keep already attached transformations (if any) */
-              newMetaData._3
-            }
-          }
-          now
-        } else {
-          now
-        }
-
-      case _ => now
-    }
-  }
-<<<<<<< HEAD
-
-
-  /**
-    * Duplicator for every interesting node of the viper AST
-    *
-    * @return Duplicated node
-    */
-  def viperDuplicator: PartialFunction[(Node, Seq[Any], (Position, Info, ErrorTrafo)), Node] = {
-    case (il: IntLit, Seq(), meta) => IntLit(il.i)(meta._1, meta._2, meta._3)
-    case (bl: BoolLit, Seq(), meta) => BoolLit(bl.value)(meta._1, meta._2, meta._3)
-    case (nl: NullLit, _, meta) => NullLit()(meta._1, meta._2, meta._3)
-    case (lv: LocalVar, _, meta) => LocalVar(lv.name, lv.typ)(meta._1, meta._2, meta._3)
-    case (alv: AbstractLocalVar, _, meta) => alv
-    // AS: added recursion on field: this was previously missing (as for all "shared" nodes in AST). But this could lead to the type of the field not being transformed consistently with its declaration (if the whole program is transformed)
-    case (fa: FieldAccess, Seq(rcv: Exp, field: Field), meta) => FieldAccess(rcv, field)(meta._1, meta._2, meta._3)
-    case (pa: PredicateAccess, Seq(params: Seq[Exp@unchecked]), meta) =>
-      PredicateAccess(params, pa.predicateName)(meta._1, meta._2, meta._3)
-
-    case (u: Unfolding, Seq(acc: PredicateAccessPredicate, e: Exp), meta) => Unfolding(acc, e)(meta._1, meta._2, meta._3)
-    case (a: Applying, Seq(wand: MagicWand, e: Exp), meta) => Applying(wand, e)(meta._1, meta._2, meta._3)
-
-    case (o: Old, Seq(e: Exp), meta) => Old(e)(meta._1, meta._2, meta._3)
-    case (l: LabelledOld, Seq(e: Exp), meta) => LabelledOld(e, l.oldLabel)(meta._1, meta._2, meta._3)
-    case (c: CondExp, Seq(cond: Exp, thn: Exp, els: Exp), meta) =>
-      CondExp(cond, thn, els)(meta._1, meta._2, meta._3)
-    case (l: Let, Seq(v: LocalVarDecl, exp1: Exp, body: Exp), meta) => Let(v, exp1, body)(meta._1, meta._2, meta._3)
-    case (ex: Exists, Seq(v: Seq[LocalVarDecl@unchecked], e: Exp), meta) => Exists(v, e)(meta._1, meta._2, meta._3)
-    case (f: Forall, Seq(v: Seq[LocalVarDecl@unchecked], triggers: Seq[Trigger@unchecked], e: Exp), meta) =>
-      Forall(v, triggers, e)(meta._1, meta._2, meta._3)
-    case (f: ForPerm, Seq(v: Seq[LocalVarDecl@unchecked], res: ResourceAccess@unchecked, e: Exp), meta) =>
-      ForPerm(v, res, e)(meta._1, meta._2, meta._3)
-    case (ie: InhaleExhaleExp, Seq(in: Exp, ex: Exp), meta) =>
-      InhaleExhaleExp(in, ex)(meta._1, meta._2, meta._3)
-    case (w: WildcardPerm, _, meta) => WildcardPerm()(meta._1, meta._2, meta._3)
-    case (f: FullPerm, _, meta) => FullPerm()(meta._1, meta._2, meta._3)
-    case (n: NoPerm, _, meta) => NoPerm()(meta._1, meta._2, meta._3)
-    case (e: EpsilonPerm, _, meta) => EpsilonPerm()(meta._1, meta._2, meta._3)
-    case (c: CurrentPerm, Seq(loc: LocationAccess), meta) => CurrentPerm(loc)(meta._1, meta._2, meta._3)
-    case (f: FractionalPerm, Seq(left: Exp, right: Exp), meta) =>
-      FractionalPerm(left, right)(meta._1, meta._2, meta._3)
-    case (p: PermDiv, Seq(left: Exp, right: Exp), meta) =>
-      PermDiv(left, right)(meta._1, meta._2, meta._3)
-    case (f: FieldAccessPredicate, Seq(loc: FieldAccess, perm: Exp), meta) =>
-      FieldAccessPredicate(loc, perm)(meta._1, meta._2, meta._3)
-    case (p: PredicateAccessPredicate, Seq(loc: PredicateAccess, perm: Exp), meta) =>
-      PredicateAccessPredicate(loc, perm)(meta._1, meta._2, meta._3)
-    case (fa: FuncApp, Seq(args: Seq[Exp@unchecked]), meta) =>
-      FuncApp(fa.funcname, args)(meta._1, meta._2, fa.typ, meta._3)
-    case (df: DomainFuncApp, Seq(args: Seq[Exp@unchecked]), meta) =>
-      DomainFuncApp(df.funcname, args, df.typVarMap)(meta._1, meta._2, df.typ, df.domainName, meta._3)
-
-    case (m: Minus, Seq(e: Exp), meta) => Minus(e)(meta._1, meta._2, meta._3)
-    case (n: Not, Seq(e: Exp), meta) => Not(e)(meta._1, meta._2, meta._3)
-
-    case (o: Or, Seq(l: Exp, r: Exp), meta) => Or(l, r)(meta._1, meta._2, meta._3)
-    case (a: And, Seq(l: Exp, r: Exp), meta) => And(l, r)(meta._1, meta._2, meta._3)
-    case (i: Implies, Seq(l: Exp, r: Exp), meta) => Implies(l, r)(meta._1, meta._2, meta._3)
-    case (m: MagicWand, Seq(l: Exp, r: Exp), meta) => MagicWand(l, r)(meta._1, meta._2, meta._3)
-
-    case (a: Add, Seq(l: Exp, r: Exp), meta) => Add(l, r)(meta._1, meta._2, meta._3)
-    case (s: Sub, Seq(l: Exp, r: Exp), meta) => Sub(l, r)(meta._1, meta._2, meta._3)
-    case (m: Mul, Seq(l: Exp, r: Exp), meta) => Mul(l, r)(meta._1, meta._2, meta._3)
-    case (d: Div, Seq(l: Exp, r: Exp), meta) => Div(l, r)(meta._1, meta._2, meta._3)
-    case (m: Mod, Seq(l: Exp, r: Exp), meta) => Mod(l, r)(meta._1, meta._2, meta._3)
-
-    case (lc: LtCmp, Seq(l: Exp, r: Exp), meta) => LtCmp(l, r)(meta._1, meta._2, meta._3)
-    case (le: LeCmp, Seq(l: Exp, r: Exp), meta) => LeCmp(l, r)(meta._1, meta._2, meta._3)
-    case (gt: GtCmp, Seq(l: Exp, r: Exp), meta) => GtCmp(l, r)(meta._1, meta._2, meta._3)
-    case (ge: GeCmp, Seq(l: Exp, r: Exp), meta) => GeCmp(l, r)(meta._1, meta._2, meta._3)
-
-    case (eq: EqCmp, Seq(l: Exp, r: Exp), meta) => EqCmp(l, r)(meta._1, meta._2, meta._3)
-    case (neq: NeCmp, Seq(l: Exp, r: Exp), meta) => NeCmp(l, r)(meta._1, meta._2, meta._3)
-
-    case (pm: PermMinus, Seq(e: Exp), meta) => PermMinus(e)(meta._1, meta._2, meta._3)
-    case (pa: PermAdd, Seq(l: Exp, r: Exp), meta) => PermAdd(l, r)(meta._1, meta._2, meta._3)
-    case (ps: PermSub, Seq(l: Exp, r: Exp), meta) => PermSub(l, r)(meta._1, meta._2, meta._3)
-    case (pm: PermMul, Seq(l: Exp, r: Exp), meta) => PermMul(l, r)(meta._1, meta._2, meta._3)
-    case (ip: IntPermMul, Seq(l: Exp, r: Exp), meta) => IntPermMul(l, r)(meta._1, meta._2, meta._3)
-
-    case (pc: PermLtCmp, Seq(l: Exp, r: Exp), meta) => PermLtCmp(l, r)(meta._1, meta._2, meta._3)
-    case (pc: PermLeCmp, Seq(l: Exp, r: Exp), meta) => PermLeCmp(l, r)(meta._1, meta._2, meta._3)
-    case (pc: PermGtCmp, Seq(l: Exp, r: Exp), meta) => PermGtCmp(l, r)(meta._1, meta._2, meta._3)
-    case (pc: PermGeCmp, Seq(l: Exp, r: Exp), meta) => PermGeCmp(l, r)(meta._1, meta._2, meta._3)
-
-    case (es: EmptySeq, Seq(elemTyp: Type), meta) => EmptySeq(elemTyp)(meta._1, meta._2, meta._3)
-    case (es: ExplicitSeq, Seq(elems: Seq[Exp@unchecked]), meta) => ExplicitSeq(elems)(meta._1, meta._2, meta._3)
-    case (rs: RangeSeq, Seq(low: Exp, high: Exp), meta) => RangeSeq(low, high)(meta._1, meta._2, meta._3)
-    case (sa: SeqAppend, Seq(left: Exp, right: Exp), meta) => SeqAppend(left, right)(meta._1, meta._2, meta._3)
-    case (si: SeqIndex, Seq(seq: Exp, idx: Exp), meta) => SeqIndex(seq, idx)(meta._1, meta._2, meta._3)
-    case (st: SeqTake, Seq(seq: Exp, n: Exp), meta) => SeqTake(seq, n)(meta._1, meta._2, meta._3)
-    case (sd: SeqDrop, Seq(seq: Exp, n: Exp), meta) => SeqDrop(seq, n)(meta._1, meta._2, meta._3)
-    case (sc: SeqContains, Seq(elem: Exp, seq: Exp), meta) => SeqContains(elem, seq)(meta._1, meta._2, meta._3)
-    case (su: SeqUpdate, Seq(seq: Exp, idx: Exp, elem: Exp), meta) =>
-      SeqUpdate(seq, idx, elem)(meta._1, meta._2, meta._3)
-    case (sl: SeqLength, Seq(seq: Exp), meta) => SeqLength(seq)(meta._1, meta._2, meta._3)
-
-    case (e: EmptySet, Seq(elemTyp: Type), meta) => EmptySet(elemTyp)(meta._1, meta._2, meta._3)
-    case (e: ExplicitSet, Seq(elems: Seq[Exp@unchecked]), meta) => ExplicitSet(elems)(meta._1, meta._2, meta._3)
-    case (e: EmptyMultiset, Seq(elemTyp: Type), meta) => EmptyMultiset(elemTyp)(meta._1, meta._2, meta._3)
-    case (e: ExplicitMultiset, Seq(elems: Seq[Exp@unchecked]), meta) => ExplicitMultiset(elems)(meta._1, meta._2, meta._3)
-    case (a: AnySetUnion, Seq(left: Exp, right: Exp), meta) => AnySetUnion(left, right)(meta._1, meta._2, meta._3)
-    case (a: AnySetIntersection, Seq(left: Exp, right: Exp), meta) => AnySetIntersection(left, right)(meta._1, meta._2, meta._3)
-    case (a: AnySetSubset, Seq(left: Exp, right: Exp), meta) => AnySetSubset(left, right)(meta._1, meta._2, meta._3)
-    case (a: AnySetMinus, Seq(left: Exp, right: Exp), meta) => AnySetMinus(left, right)(meta._1, meta._2, meta._3)
-    case (a: AnySetContains, Seq(elem: Exp, s: Exp), meta) => AnySetContains(elem, s)(meta._1, meta._2, meta._3)
-    case (a: AnySetCardinality, Seq(s: Exp), meta) => AnySetCardinality(s)(meta._1, meta._2, meta._3)
-
-    /**
-      * This change from
-      * case (p: Program, Seq(domains: Seq[Domain@unchecked], fields: Seq[Field@unchecked], functions: Seq[Function@unchecked], predicates: Seq[Predicate@unchecked], methods: Seq[Method@unchecked]), meta) =>
-      * to
-      * case (p: Program, Seq(domains: Seq[Domain@unchecked], fields: Seq[Field@unchecked], functions: Seq[Function@unchecked], predicates: Seq[Predicate@unchecked], methods: Seq[Method@unchecked], extensions: Seq[ExtMember@unchecked]), meta) =>
-      * has been done by G Rahul Kranti Kiran as an attempt to resolve the compilations errors in the implementaion of the parser plugin prototype.
-      * This modification needs consideration by a more knowledgeable person to point out any inconsistensies or incorrectness
-      */
-    case (p: Program, Seq(domains: Seq[Domain@unchecked], fields: Seq[Field@unchecked], functions: Seq[Function@unchecked], predicates: Seq[Predicate@unchecked], methods: Seq[Method@unchecked], extensions: Seq[ExtensionMember@unchecked]), meta) =>
-      Program(domains, fields, functions, predicates, methods, extensions)(meta._1, meta._2, meta._3)
-
-
-    case (d: Domain, Seq(functions: Seq[DomainFunc@unchecked], axioms: Seq[DomainAxiom@unchecked], typeVariables: Seq[TypeVar@unchecked]), meta) =>
-      Domain(d.name, functions, axioms, typeVariables)(meta._1, meta._2, meta._3)
-
-    case (f: Field, Seq(singleType: Type), meta) =>
-      Field(f.name, singleType)(meta._1, meta._2, meta._3)
-
-    case (f: Function, Seq(parameters: Seq[LocalVarDecl@unchecked], aType: Type, preconditions: Seq[Exp@unchecked], postconditions: Seq[Exp@unchecked], body: Option[Exp@unchecked]), meta) =>
-      Function(f.name, parameters, aType, preconditions, postconditions, body)(meta._1, meta._2, meta._3)
-
-    case (p: Predicate, Seq(parameters: Seq[LocalVarDecl@unchecked], body: Option[Exp@unchecked]), meta) =>
-      Predicate(p.name, parameters, body)(meta._1, meta._2, meta._3)
-
-    case (m: Method, Seq(parameters: Seq[LocalVarDecl@unchecked], results: Seq[LocalVarDecl@unchecked], preconditions: Seq[Exp@unchecked], postconditions: Seq[Exp@unchecked], body: Option[Seqn@unchecked]), meta) =>
-      Method(m.name, parameters, results, preconditions, postconditions, body)(meta._1, meta._2, meta._3)
-
-    case (da: DomainAxiom, Seq(body: Exp), meta) =>
-      DomainAxiom(da.name, body)(meta._1, meta._2, da.domainName, meta._3)
-
-    case (df: DomainFunc, Seq(parameters: Seq[LocalVarDecl@unchecked], aType: Type), meta) =>
-      DomainFunc(df.name, parameters, aType, df.unique)(meta._1, meta._2, df.domainName, meta._3)
-
-    case (Bool, _, meta) => Bool
-
-    case (dt: DomainType, Seq(domainName: Domain, typeVariables: Map[TypeVar@unchecked, Type@unchecked]), meta) =>
-      DomainType(domainName, typeVariables)
-
-    case (Int, _, meta) => Int
-    case (Perm, _, meta) => Perm
-    case (InternalType, _, meta) => InternalType
-    case (Wand, _, meta) => Wand
-    case (Ref, _, meta) => Ref
-    case (st: SeqType, Seq(elementType: Type), meta) => SeqType(elementType)
-    case (st: SetType, Seq(elementType: Type), meta) => SetType(elementType)
-    case (mt: MultisetType, Seq(elementType: Type), meta) => MultisetType(elementType)
-    case (t: TypeVar, _, meta) => t
-
-    case (ld: LocalVarDecl, Seq(singleType: Type), meta) =>
-      LocalVarDecl(ld.name, singleType)(meta._1, meta._2, meta._3)
-
-    case (a: Assert, Seq(expression: Exp), meta) =>
-      Assert(expression)(meta._1, meta._2, meta._3)
-
-    case (e: Exhale, Seq(expression: Exp), meta) =>
-      Exhale(expression)(meta._1, meta._2, meta._3)
-
-    case (fa: FieldAssign, Seq(field: FieldAccess, value: Exp), meta) =>
-      FieldAssign(field, value)(meta._1, meta._2, meta._3)
-
-    case (f: Fold, Seq(accessPredicate: PredicateAccessPredicate), meta) =>
-      Fold(accessPredicate)(meta._1, meta._2, meta._3)
-
-    case (f: Fresh, Seq(variables: Seq[LocalVar@unchecked]), meta) =>
-      Fresh(variables)(meta._1, meta._2, meta._3)
-
-    case (c: Constraining, Seq(variables: Seq[LocalVar@unchecked], body: Seqn), meta) =>
-      Constraining(variables, body)(meta._1, meta._2, meta._3)
-
-    // We dont recurse on goto
-    case (g: Goto, _, meta) => Goto(g.target)(meta._1, meta._2, meta._3)
-
-    case (i: If, Seq(condition: Exp, ifTrue: Seqn, ifFalse: Seqn), meta) =>
-      If(condition, ifTrue, ifFalse)(meta._1, meta._2, meta._3)
-
-    case (i: Inhale, Seq(expression: Exp), meta) =>
-      Inhale(expression)(meta._1, meta._2, meta._3)
-
-    case (a: Assume, Seq(expression: Exp), meta) =>
-      Assume(expression)(meta._1, meta._2, meta._3)
-
-    case (l: Label, Seq(invars: Seq[Exp@unchecked]), meta) => Label(l.name, invars)(meta._1, meta._2, meta._3)
-
-    case (l: LocalVarAssign, Seq(variable: LocalVar, value: Exp), meta) =>
-      LocalVarAssign(variable, value)(meta._1, meta._2, meta._3)
-
-    case (m: MethodCall, Seq(arguments: Seq[Exp@unchecked], variables: Seq[LocalVar@unchecked]), meta) =>
-      MethodCall(m.methodName, arguments, variables)(meta._1, meta._2, meta._3)
-
-    case (n: NewStmt, Seq(target: LocalVar, fields: Seq[Field@unchecked]), meta) =>
-      NewStmt(target, fields)(meta._1, meta._2, meta._3)
-
-    case (s: Seqn, Seq(x: Seq[Stmt@unchecked], locals: Seq[LocalVarDecl@unchecked]), meta) =>
-      Seqn(x, locals)(meta._1, meta._2, meta._3)
-
-    case (u: Unfold, Seq(predicate: PredicateAccessPredicate), meta) =>
-      Unfold(predicate)(meta._1, meta._2, meta._3)
-
-    case (p: Package, Seq(wand: MagicWand, proofScript: Seqn), meta) =>
-      Package(wand, proofScript)(meta._1, meta._2, meta._3)
-
-    case (a: Apply, Seq(wand: MagicWand), meta) =>
-      Apply(wand)(meta._1, meta._2, meta._3)
-
-    case (w: While, Seq(condition: Exp, invariants: Seq[Exp@unchecked], body: Seqn), meta) =>
-      While(condition, invariants, body)(meta._1, meta._2, meta._3)
-
-    case (t: Trigger, Seq(expressions: Seq[Exp@unchecked]), meta) =>
-      Trigger(expressions)(meta._1, meta._2, meta._3)
-
-    case (n, args, meta) =>
-      throw new Exception("node: " + n + " with args: " + args + " and meta info: " + meta + " does not match anything inside the viper duplicator")
-  }
-
-=======
->>>>>>> 04ddd8bf
-}
+// This Source Code Form is subject to the terms of the Mozilla Public
+// License, v. 2.0. If a copy of the MPL was not distributed with this
+// file, You can obtain one at http://mozilla.org/MPL/2.0/.
+//
+// Copyright (c) 2011-2019 ETH Zurich.
+
+package viper.silver.ast.utility
+
+import viper.silver.ast._
+import viper.silver.ast.utility.rewriter._
+import viper.silver.ast.utility.rewriter.Traverse.Traverse
+import viper.silver.verifier.errors.ErrorNode
+
+/**
+  * Viper specific Wrapper for the rewriting Strategies
+  * Provides automatic back transformations for Node rewrites
+  *
+  * @param p Partial function to perform rewritings
+  * @tparam C Type of context
+  */
+class ViperStrategy[C <: Context[Node]](p: PartialFunction[(Node, C), Node]) extends Strategy[Node, C](p) {
+  override def preserveMetaData(old: Node, now: Node, directlyRewritten: Boolean): Node = {
+    ViperStrategy.preserveMetaData(old, now, directlyRewritten)
+  }
+}
+
+/**
+  * Viper specific Wrapper for Regex Strategies
+  * Provides automatic back transformations for Node to Node rewrites
+  *
+  * @param a The automaton generated from the regular expression
+  * @param p PartialFunction that describes rewriting
+  * @param d Default context
+  * @tparam C Type of context
+  */
+class ViperRegexStrategy[C](a: TRegexAutomaton, p: PartialFunction[(Node, RegexContext[Node, C]), Node], d: PartialContextR[Node, C]) extends RegexStrategy[Node, C](a, p, d) {
+  override def preserveMetaData(old: Node, now: Node, directlyRewritten: Boolean): Node = {
+    ViperStrategy.preserveMetaData(old, now, directlyRewritten)
+  }
+}
+
+class SlimViperRegexStrategy[C](a: TRegexAutomaton, p: PartialFunction[Node, Node]) extends SlimRegexStrategy[Node](a, p) {
+  override def preserveMetaData(old: Node, now: Node, directlyRewritten: Boolean): Node = {
+    ViperStrategy.preserveMetaData(old, now, directlyRewritten)
+  }
+}
+
+
+class ViperRegexBuilder[C](acc: (C, C) => C, comp: (C, C) => C, dflt: C) extends TreeRegexBuilder[Node, C](acc, comp, dflt) {
+
+  /**
+    * Generates a TreeRegexBuilderWithMatch by adding the matching part to the mix
+    *
+    * @param m Regular expression
+    * @return TregexBuilderWithMatch that contains regex `f`
+    */
+  override def &>(m: Match): ViperRegexBuilderWithMatch[C] = new ViperRegexBuilderWithMatch[C](this, m)
+}
+
+
+class ViperRegexBuilderWithMatch[C](v: ViperRegexBuilder[C], m: Match) extends TreeRegexBuilderWithMatch[Node, C](v, m) {
+
+  override def |->(p: PartialFunction[(Node, RegexContext[Node, C]), Node]): ViperRegexStrategy[C] = new ViperRegexStrategy[C](m.createAutomaton(), p, new PartialContextR[Node, C](v.default, v.accumulator, v.combinator))
+}
+
+
+class SlimViperRegexBuilder {
+
+  def &>(m: Match) = new SlimViperRegexBuilderWithMatch(m)
+}
+
+class SlimViperRegexBuilderWithMatch(regex: Match) {
+
+  def |->(p: PartialFunction[Node, Node]) = new SlimViperRegexStrategy[Node](regex.createAutomaton(), p)
+}
+
+/**
+  * Factory for standard rewriting configurations
+  */
+object ViperStrategy {
+
+  def SlimRegex(m: Match, p: PartialFunction[Node, Node]) = {
+    new SlimViperRegexBuilder &> m |-> p
+  }
+
+  def Regex[C](m: Match, p: PartialFunction[(Node, RegexContext[Node, C]), Node], default: C, acc: (C, C) => C, comb: (C, C) => C) = {
+    new ViperRegexBuilder[C](acc, comb, default) &> m |-> p
+  }
+
+  /**
+    * Strategy without context
+    *
+    * @param p Partial function to perform rewriting
+    * @param t Traversion mode
+    * @return ViperStrategy
+    */
+  def Slim(p: PartialFunction[Node, Node], t: Traverse = Traverse.TopDown) = {
+    new ViperStrategy[SimpleContext[Node]](new AddArtificialContext(p)) defaultContext new NoContext[Node] traverse t
+  }
+
+  /**
+    * Strategy with context about ancestors and siblings
+    *
+    * @param p Partial function to perform rewriting
+    * @param t Traversion mode
+    * @return ViperStrategy
+    */
+  def Ancestor(p: PartialFunction[(Node, ContextA[Node]), Node], t: Traverse = Traverse.TopDown) = {
+    new ViperStrategy[ContextA[Node]](p) defaultContext new PartialContextA[Node] traverse t
+  }
+
+  /**
+    * Strategy with context about ancestors, siblings and custom context
+    *
+    * @param p          Partial function to perform rewriting
+    * @param default    Default context
+    * @param updateFunc Function that specifies how to update the custom context
+    * @param t          Traversion mode
+    * @tparam C Type of custom context
+    * @return ViperStrategy
+    *
+    * AS: NOTE: Its static type is a Strategy, not a ViperStrategy. It would be good practice to annotate the static types on such functions, to avoid typing surprises
+    */
+  def Context[C](p: PartialFunction[(Node, ContextC[Node, C]), Node], default: C, updateFunc: PartialFunction[(Node, C), C] = PartialFunction.empty, t: Traverse = Traverse.TopDown) = {
+// AS: I cannot parse this style: new ViperStrategy[ContextC[Node, C]](p) defaultContext new PartialContextC[Node, C](default, updateFunc) traverse t
+    new ViperStrategy[ContextC[Node, C]](p).defaultContext(new PartialContextC[Node, C](default, updateFunc)).traverse(t)
+  }
+
+  /**
+    * Strategy with (only) custom context
+    *
+    * @param p          Partial function to perform rewriting
+    * @param initialContext    Default context
+    * @param updateFunc Function that specifies how to update the custom context
+    * @param t          Traversion mode
+    * @tparam C Type of custom context
+    * @return ViperStrategy
+    *
+    * AS: NOTE: Its static type is a Strategy, not a ViperStrategy. It would be good practice to annotate the static types on such functions, to avoid typing surprises
+    */
+  def CustomContext[C](p: PartialFunction[(Node, C), Node], initialContext: C, updateFunc: PartialFunction[(Node, C), C] = PartialFunction.empty, t: Traverse = Traverse.TopDown) =
+    new ViperStrategy[ContextCustom[Node, C]](
+      { // rewrite partial function taking context with parent access etc. to one just taking the custom context
+      case (n, generalContext) if p.isDefinedAt(n, generalContext.c) => p.apply(n, generalContext.c)
+    }).defaultContext(new PartialContextCC[Node, C](initialContext, updateFunc)).traverse(t)
+
+  /**
+    * Function for automatic Error back transformation of nodes and conservation of metadata
+    */
+  def preserveMetaData(old: Node, now: Node, directlyRewritten: Boolean): Node = {
+    old match {
+      case n: ErrorNode =>
+        val oldMetaData = old.getPrettyMetadata
+        var newMetaData = now.getPrettyMetadata
+
+        /* TODO: This seems like a special case, not sure if makes sense to watch out for it here */
+        if ((newMetaData._1 == NoPosition) && (newMetaData._2 == NoInfo) && (newMetaData._3 == NoTrafos)) {
+          newMetaData = (oldMetaData._1, oldMetaData._2, oldMetaData._3)
+        }
+
+        /* Only duplicate if old and new are actually different */
+        if (old ne now) {
+          /* If a node (with children) wasn't transformed itself, but was duplicated because its
+           * children were transformed, then that parent node should not get an error
+           * back-transformation from new to old.
+           * Consider the parent node `0 < x` and a user-provided transformation that replaces `x`
+           * with `foo(y)` and that adds a custom error transformation to `foo(y)` such that errors
+           * are reported using `bar(y)` instead. If an error back-transformation were
+           * automatically added to the parent node, then `0 < foo(y)` were mapped back (in error
+           * messages) to `0 < x`, and the custom mapping from `foo(y)` to `bar(y)` would be lost.
+           * Automatic error back-translations from old to new node are therefore only added to
+           * nodes that have been transformed themselves (or rather, if the `directlyRewritten`
+           * is true).
+           */
+          val newNodeTrafo = {
+            if (directlyRewritten) {
+              /* Attach an error transformation (in the form of a node transformation) from new to
+               * old, but don't override any already attached transformations */
+              Trafos(
+                newMetaData._3.eTransformations,
+                newMetaData._3.rTransformations,
+                newMetaData._3.nTransformations.orElse(Some(n.asInstanceOf[ErrorNode])))
+            } else {
+              /* Keep already attached transformations (if any) */
+              newMetaData._3
+            }
+          }
+          now
+        } else {
+          now
+        }
+
+      case _ => now
+    }
+  }
+}