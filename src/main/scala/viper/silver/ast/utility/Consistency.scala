--- conflicted
+++ resolved
@@ -40,14 +40,12 @@
     }
   }
 
-<<<<<<< HEAD
+  /** Reset the Kiama messages */
+  def resetMessages { this.messages = Nil }
+
   @inline
   def recordIf(suspect: Positioned, property: Boolean, message: String) =
     recordIfNot(suspect, !property, message)
-=======
-  /** Reset the Kiama messages */
-  def resetMessages { this.messages = Nil }
->>>>>>> 6a4b55b8
 
   /** Names that are not allowed for use in programs. */
   def reservedNames: Seq[String] = Parser.reserved
