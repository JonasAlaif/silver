--- conflicted
+++ resolved
@@ -23,12 +23,8 @@
     case InhaleExhaleExp(in, ex) => isPure(in) && isPure(ex)
     case BinExp(e0, e1) => isPure(e0) && isPure(e1)
     case CondExp(cnd, thn, els) => isPure(cnd) && isPure(thn) && isPure(els)
-<<<<<<< HEAD
     case unf: Unfolding => isPure(unf.body)
     case gop: GhostOperation => false
-=======
-    case Unfolding(_, in) => isPure(in)
->>>>>>> 6a4b55b8
     case QuantifiedExp(_, e0) => isPure(e0)
     case Let(_, _, body) => isPure(body)
 
