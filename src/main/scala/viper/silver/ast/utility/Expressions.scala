--- conflicted
+++ resolved
@@ -51,11 +51,8 @@
   def asBooleanExp(e: Exp): Exp = {
     e.transform({
       case _: AccessPredicate => TrueLit()()
-<<<<<<< HEAD
       case Unfolding(predicate, exp) => asBooleanExp(exp)
-=======
       case _: MagicWand => TrueLit()()
->>>>>>> 788956b0
     })()
   }
 
