--- conflicted
+++ resolved
@@ -14,340 +14,6 @@
  */
 object Transformer {
 
-<<<<<<< HEAD
-  /** Transforms the tree rooted at this node using the partial function `pre`,
-    * recursing on the subnodes and finally using the partial function `post`.
-    *
-    * The previous node is replaced by applying `pre` and `post`, respectively,
-    * if and only if these partial functions are defined there. The functions
-    * `pre` and `post` must produce nodes that are valid in the given context.
-    * For instance, they cannot replace an integer literal by a Boolean literal.
-    *
-    * @param pre       Partial function used before the recursion.
-    *                  Default: partial function with the empty domain.
-    * @param recursive Given the original node, should the children of the node
-    *                  transformed with `pre` be transformed recursively? `pre`,
-    *                  `recursive` and `post` are kept the same during each
-    *                  recursion.
-    *                  Default: recurse if and only if `pre` is not defined
-    *                  there.
-    * @param post      Partial function used after the recursion.
-    *                  Default: partial function with the empty domain.
-    *
-    * @return Transformed tree.
-    */
-  def transform[A <: Node]
-               (node: A, pre: PartialFunction[Node, Node] = PartialFunction.empty)
-               (recursive: Node => Boolean = !pre.isDefinedAt(_),
-                post: PartialFunction[Node, Node] = PartialFunction.empty)
-               : A = {
-
-    def go[B <: Node](root: B): B = {
-      transform(root, pre)(recursive, post)
-    }
-
-    def goTypeVariables(mapping: Map[TypeVar, Type]): Map[TypeVar, Type] = {
-      mapping.toSeq.map(pair => go(pair._1) -> go(pair._2)).toMap
-    }
-
-    def recurse(parent: Node): Node = {
-      parent match {
-        case exp: Exp =>
-          val p = exp.pos
-          val i = exp.info
-          exp match {
-            case IntLit(_) => exp
-            case BoolLit(_) => exp
-            case NullLit() => exp
-            case AbstractLocalVar(_) => exp
-            // AS: added recursion on field: this was previously missing (as for all "shared" nodes in AST). But this could lead to the type of the field not being transformed consistently with its declaration (if the whole program is transformed)
-            case FieldAccess(rcv, field) => FieldAccess(go(rcv), go(field))(p, i)
-            case PredicateAccess(params, predicateName) =>
-              PredicateAccess(params map go, predicateName)(p, i)
-
-            case Unfolding(acc, e) => Unfolding(go(acc), go(e))(p, i)
-
-            case UnfoldingGhostOp(acc, e) => UnfoldingGhostOp(go(acc), go(e))(p, i)
-            case FoldingGhostOp(acc, e) => FoldingGhostOp(go(acc), go(e))(p, i)
-
-            case Old(e) => Old(go(e))(p, i)
-            case LabelledOld(e,lbl) => LabelledOld(go(e),lbl)(p,i)
-            case ApplyOld(e) => ApplyOld(go(e))(p, i)
-            case CondExp(cond, thn, els) =>
-              CondExp(go(cond), go(thn), go(els))(p, i)
-            case Let(v, exp1, body) => Let(go(v), go(exp1), go(body))(p, i)
-            case Exists(v, e) => Exists(v map go, go(e))(p, i)
-            case Forall(v, triggers, e) =>
-              Forall(v map go, triggers map go, go(e))(p, i)
-            case ForPerm(v, fields, e) =>
-              ForPerm(go(v), fields map go, go(e))(p,i)
-            case InhaleExhaleExp(in, ex) =>
-              InhaleExhaleExp(go(in), go(ex))(p, i)
-            case WildcardPerm() => exp
-            case FullPerm() => exp
-            case NoPerm() => exp
-            case EpsilonPerm() => exp
-            case CurrentPerm(loc) => CurrentPerm(go(loc))(p, i)
-            case FractionalPerm(left, right) =>
-              FractionalPerm(go(left), go(right))(p, i)
-            case PermDiv(left, right) =>
-              PermDiv(go(left), go(right))(p, i)
-            case FieldAccessPredicate(loc, perm) =>
-              FieldAccessPredicate(go(loc), go(perm))(p, i)
-            case PredicateAccessPredicate(loc, perm) =>
-              PredicateAccessPredicate(go(loc), go(perm))(p, i)
-            case fa@FuncApp(fname, args) =>
-              FuncApp(fname, args map go)(p, i, fa.typ, fa.formalArgs)
-            case dfa@DomainFuncApp(fname, args, m) =>
-              DomainFuncApp(fname, args map go, goTypeVariables(m))(p, i, dfa.typ, dfa.formalArgs,dfa.domainName)
-
-            case Minus(e) => Minus(go(e))(p, i)
-            case Not(e) => Not(go(e))(p, i)
-
-            case Or(l, r) => Or(go(l), go(r))(p, i)
-            case And(l, r) => And(go(l), go(r))(p, i)
-            case Implies(l, r) => Implies(go(l), go(r))(p, i)
-            case MagicWand(l, r) => MagicWand(go(l), go(r))(p, i)
-
-            case Add(l, r) => Add(go(l), go(r))(p, i)
-            case Sub(l, r) => Sub(go(l), go(r))(p, i)
-            case Mul(l, r) => Mul(go(l), go(r))(p, i)
-            case Div(l, r) => Div(go(l), go(r))(p, i)
-            case Mod(l, r) => Mod(go(l), go(r))(p, i)
-
-            case LtCmp(l, r) => LtCmp(go(l), go(r))(p, i)
-            case LeCmp(l, r) => LeCmp(go(l), go(r))(p, i)
-            case GtCmp(l, r) => GtCmp(go(l), go(r))(p, i)
-            case GeCmp(l, r) => GeCmp(go(l), go(r))(p, i)
-
-            case EqCmp(l, r) => EqCmp(go(l), go(r))(p, i)
-            case NeCmp(l, r) => NeCmp(go(l), go(r))(p, i)
-
-            case PermMinus(e) => PermMinus(go(e))(p, i)
-            case PermAdd(l, r) => PermAdd(go(l), go(r))(p, i)
-            case PermSub(l, r) => PermSub(go(l), go(r))(p, i)
-            case PermMul(l, r) => PermMul(go(l), go(r))(p, i)
-            case IntPermMul(l, r) => IntPermMul(go(l), go(r))(p, i)
-
-            case PermLtCmp(l, r) => PermLtCmp(go(l), go(r))(p, i)
-            case PermLeCmp(l, r) => PermLeCmp(go(l), go(r))(p, i)
-            case PermGtCmp(l, r) => PermGtCmp(go(l), go(r))(p, i)
-            case PermGeCmp(l, r) => PermGeCmp(go(l), go(r))(p, i)
-
-            case EmptySeq(elemTyp) => EmptySeq(go(elemTyp))(p, i)
-            case ExplicitSeq(elems) => ExplicitSeq(elems map go)(p, i)
-            case RangeSeq(low, high) => RangeSeq(go(low), go(high))(p, i)
-            case SeqAppend(left, right) => SeqAppend(go(left), go(right))(p, i)
-            case SeqIndex(seq, idx) => SeqIndex(go(seq), go(idx))(p, i)
-            case SeqTake(seq, n) => SeqTake(go(seq), go(n))(p, i)
-            case SeqDrop(seq, n) => SeqDrop(go(seq), go(n))(p, i)
-            case SeqContains(elem, seq) => SeqContains(go(elem), go(seq))(p, i)
-            case SeqUpdate(seq, idx, elem) =>
-              SeqUpdate(go(seq), go(idx), go(elem))(p, i)
-            case SeqLength(seq) => SeqLength(go(seq))(p, i)
-
-            case EmptySet(elemTyp) => exp
-            case ExplicitSet(elems) => ExplicitSet(elems map go)(p, i)
-            case EmptyMultiset(elemTyp) => exp
-            case ExplicitMultiset(elems) => ExplicitMultiset(elems map go)(p, i)
-            case AnySetUnion(left, right) => AnySetUnion(go(left), go(right))(p, i)
-            case AnySetIntersection(left, right) => AnySetIntersection(go(left), go(right))(p, i)
-            case AnySetSubset(left, right) => AnySetSubset(go(left), go(right))(p, i)
-            case AnySetMinus(left, right) => AnySetMinus(go(left), go(right))(p, i)
-            case AnySetContains(elem, s) => AnySetContains(go(elem), go(s))(p, i)
-            case AnySetCardinality(s) => AnySetCardinality(go(s))(p, i)
-          }
-
-        case program @
-          Program(domains, fields, functions, predicates, methods) =>
-          Program(domains map go, fields map go, functions map go,
-            predicates map go, methods map go)(program.pos, program.info)
-
-        case member: Member =>
-          member match {
-            case Domain(name, functions, axioms, typeVariables) =>
-              Domain(name, functions map go, axioms map go,
-                typeVariables map go)(member.pos, member.info)
-
-            case Field(name, singleType) =>
-              Field(name, go(singleType))(member.pos, member.info)
-
-            case Function(name, parameters, aType, preconditions,
-              postconditions, body) =>
-              Function(name, parameters map go, go(aType),
-                preconditions map go,
-                postconditions map go,
-                body map go)(member.pos, member.info)
-
-            case Predicate(name, parameters, body) =>
-              Predicate(name, parameters map go,
-                body map go)(member.pos, member.info)
-
-            case Method(name, parameters, results, preconditions,
-              postconditions, locals, body) =>
-              Method(name, parameters map go, results map go,
-                preconditions map go,
-                postconditions map go,
-                locals map go, go(body))(member.pos, member.info)
-          }
-
-        case domainMember: DomainMember =>
-          domainMember match {
-            case DomainAxiom(name, body) =>
-              DomainAxiom(name, go(body))(domainMember.pos,domainMember.info,domainMember.domainName)
-
-            case DomainFunc(name, parameters, aType, unique) =>
-              DomainFunc(name, parameters map go, go(aType),unique)(domainMember.pos, domainMember.info,domainMember.domainName)
-          }
-
-        case aType: Type =>
-          aType match {
-            case Bool => aType
-
-            case dt@DomainType(domainName, typeVariables) =>
-              DomainType(domainName, goTypeVariables(typeVariables))(dt.typeParameters)
-
-            case Int => aType
-            case Perm => aType
-            case InternalType => aType
-            case Wand => aType
-            case Ref => aType
-            case SeqType(elementType) => SeqType(go(elementType))
-            case SetType(elementType) => SetType(go(elementType))
-            case MultisetType(elementType) => MultisetType(go(elementType))
-            case TypeVar(_) => aType
-          }
-
-        case declaration @ LocalVarDecl(name, singleType) =>
-          LocalVarDecl(name, go(singleType))(declaration.pos,
-            declaration.info)
-
-        case statement: Stmt =>
-          statement match {
-            case Assert(expression) =>
-              Assert(go(expression))(statement.pos, statement.info)
-
-            case Exhale(expression) =>
-              Exhale(go(expression))(statement.pos, statement.info)
-
-            case FieldAssign(field, value) =>
-              FieldAssign(go(field), go(value))(statement.pos, statement.info)
-
-            case Fold(accessPredicate) =>
-              Fold(go(accessPredicate))(statement.pos, statement.info)
-
-            case Fresh(variables) =>
-              Fresh(variables map go)(statement.pos, statement.info)
-
-            case Constraining(variables, body) =>
-              Constraining(
-                variables map go, go(body))(statement.pos, statement.info)
-
-            case Goto(_) => statement
-
-            case If(condition, ifTrue, ifFalse) =>
-              If(go(condition), go(ifTrue),
-                go(ifFalse))(statement.pos, statement.info)
-
-            case Inhale(expression) =>
-              Inhale(go(expression))(statement.pos, statement.info)
-
-            case Label(name, invs) => Label(name, invs map go)(statement.pos, statement.info)
-
-            case LocalVarAssign(variable, value) =>
-              LocalVarAssign(go(variable),
-                go(value))(statement.pos, statement.info)
-
-            case MethodCall(methodname, arguments, variables) =>
-              MethodCall(methodname, arguments map go,
-                variables map go)(statement.pos, statement.info)
-
-            case NewStmt(target, fields) =>
-              NewStmt(go(target), fields map go)(statement.pos, statement.info)
-
-            case Seqn(statements) =>
-              Seqn(statements map go)(statement.pos, statement.info)
-
-            case Unfold(predicate) =>
-              Unfold(go(predicate))(statement.pos, statement.info)
-
-            case Package(wand, proofScript) =>
-              Package(go(wand), go(proofScript))(statement.pos, statement.info)
-
-            case Apply(wand) =>
-              Apply(go(wand))(statement.pos, statement.info)
-
-            case While(condition, invariants, locals, body) =>
-              While(go(condition), invariants map go, locals map go,
-                go(body))(statement.pos, statement.info)
-
-            case LocalVarDeclStmt(decl) =>
-              LocalVarDeclStmt(go(decl))(statement.pos, statement.info)
-          }
-
-        case trigger @ Trigger(expressions) =>
-         // try(
-            Trigger(expressions map go)(trigger.pos, trigger.info)
-         //   ) catch {
-         //     case ia: IllegalArgumentException => Trigger(Seq()) (trigger.pos, trigger.info)
-         //   }
-        // Uninitialized subtrees are left uninitialized.
-        case null => null
-
-        case other => throw
-          new AssertionError("Internal Error: transform code for node not covered: " + other.getClass)
-      }
-    }
-
-    val beforeRecursion = pre.applyOrElse(node, identity[Node])
-    val afterRecursion = if (recursive(node)) {
-      recurse(beforeRecursion)
-    } else {
-      beforeRecursion
-    }
-    post.applyOrElse(afterRecursion, identity[Node]).asInstanceOf[A]
-  }
-
-  /**
-   * Recursively transform specifications in tree rooted at `node`. This can be
-   * useful to generate inhale exhale expressions.
-   */
-  def transformSpecifications[A <: Node](translate: Exp => Exp, node: A): A = {
-    def replace: PartialFunction[Node, Node] = {
-      case function @ Function(name, parameters, aType, preconditions,
-        postconditions, body) =>
-        Function(name, parameters map recurse, recurse(aType),
-          preconditions map translate, postconditions map translate,
-          body map recurse)(function.pos, function.info)
-
-      case method @ Method(name, parameters, results, preconditions,
-        postconditions, locals, body) =>
-        Method(name, parameters map recurse, results map recurse,
-          preconditions map translate, postconditions map translate,
-          locals map recurse, recurse(body))(method.pos, method.info)
-
-      case loop @ While(condition, invariants, locals, body) =>
-        While(recurse(condition), invariants map translate,
-          locals map recurse, recurse(body))(loop.pos, loop.info)
-
-      case root @ Assert(expression) =>
-        Assert(translate(expression))(root.pos, root.info)
-
-      case exhale @ Exhale(expression) =>
-        Exhale(translate(expression))(exhale.pos, exhale.info)
-
-      case inhale @ Inhale(expression) =>
-        Inhale(translate(expression))(inhale.pos, inhale.info)
-    }
-
-    def recurse[B <: Node](root: B): B = {
-      transform(root, replace)()
-    }
-    recurse(node)
-  }
-
-=======
->>>>>>> a5e46325
   /**
    * Simplify `expression`, in particular by making use of literals. For
    * example, `!true` is replaced by `false`. Division and modulo with divisor
