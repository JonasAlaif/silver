--- conflicted
+++ resolved
@@ -274,13 +274,8 @@
 }
 
 /** An `Info` instance for composing multiple `Info`s together */
-<<<<<<< HEAD
 case class ConsInfo(head: Info, tail: Info) extends Info {
-  lazy val comment = Nil
-=======
-case class ConsInfo(head: Info, tail:Info) extends Info {
   lazy val comment = head.comment ++ tail.comment
->>>>>>> dacb7434
 }
 
 /** Build a `ConsInfo` instance out of two `Info`s, unless the latter is `NoInfo` (which can be dropped) */
