/*
 * This Source Code Form is subject to the terms of the Mozilla Public
 * License, v. 2.0. If a copy of the MPL was not distributed with this
 * file, You can obtain one at http://mozilla.org/MPL/2.0/.
 */

/*
 * This Source Code Form is subject to the terms of the Mozilla Public
 * License, v. 2.0. If a copy of the MPL was not distributed with this
 * file, You can obtain one at http://mozilla.org/MPL/2.0/.
 */

package viper.silver.ast

import viper.silver.ast.utility.{Consistency, Statements}
import viper.silver.cfg.silver.CfgGenerator

// --- Statements

/** A common trait for statements. */
sealed trait Stmt extends Node with Infoed with Positioned with TransformableErrors {
  require(Consistency.noResult(this), "Result variables are only allowed in postconditions of functions.")

  /**
    * Returns a list of all actual statements contained in this statement.  That
    * is, all statements except `Seqn`, including statements in the body of loops, etc.
    */
  def children = Statements.children(this)

  /**
    * Returns a control flow graph that corresponds to this statement.
    */
  def toCfg(simplify: Boolean = true) = CfgGenerator.statementToCfg(this, simplify)

  /**
    * Returns a list of all undeclared local variables contained in this statement and
    * throws an exception if the same variable is used with different types.
    */
  def undeclLocalVars = Statements.undeclLocalVars(this)

  /**
    * Computes all local variables that are written to in this statement.
    */
  def writtenVars = Statements.writtenVars(this)

  override def getMetadata:Seq[Any] = {
    Seq(pos, info, errT)
  }
}

/** A statement that creates a new object and assigns it to a local variable. */
<<<<<<< HEAD
case class NewStmt(lhs: LocalVar, fields: Seq[Field])(val pos: Position = NoPosition, val info: Info = new NoInfo) extends Stmt {
=======
case class NewStmt(lhs: LocalVar, fields: Seq[Field])(val pos: Position = NoPosition, val info: Info = NoInfo, val errT: ErrorTrafo = NoTrafos) extends Stmt {
>>>>>>> 048610f7
  require(Ref isSubtype lhs)
}

/** An assignment to a field or a local variable */
sealed trait AbstractAssign extends Stmt {
  require(Consistency.isAssignable(rhs, lhs), s"${rhs.typ} ($rhs) is not assignable to ${lhs.typ} ($lhs)")
  Consistency.checkNoPositiveOnly(rhs)

  def lhs: Lhs

  def rhs: Exp
}

object AbstractAssign {
<<<<<<< HEAD
  def apply(lhs: Lhs, rhs: Exp)(pos: Position = NoPosition, info: Info = new NoInfo) = lhs match {
    case l: LocalVar => LocalVarAssign(l, rhs)(pos, info)
    case l: FieldAccess => FieldAssign(l, rhs)(pos, info)
=======
  def apply(lhs: Lhs, rhs: Exp)(pos: Position = NoPosition, info: Info = NoInfo, errT: ErrorTrafo = NoTrafos) = lhs match {
    case l: LocalVar => LocalVarAssign(l, rhs)(pos, info, errT)
    case l: FieldAccess => FieldAssign(l, rhs)(pos, info, errT)
>>>>>>> 048610f7
  }

  def unapply(a: AbstractAssign) = Some((a.lhs, a.rhs))
}

/** An assignment to a local variable. */
<<<<<<< HEAD
case class LocalVarAssign(lhs: LocalVar, rhs: Exp)(val pos: Position = NoPosition, val info: Info = new NoInfo) extends AbstractAssign

/** An assignment to a field variable. */
case class FieldAssign(lhs: FieldAccess, rhs: Exp)(val pos: Position = NoPosition, val info: Info = new NoInfo) extends AbstractAssign
=======
case class LocalVarAssign(lhs: LocalVar, rhs: Exp)(val pos: Position = NoPosition, val info: Info = NoInfo, val errT: ErrorTrafo = NoTrafos) extends AbstractAssign

/** An assignment to a field variable. */
case class FieldAssign(lhs: FieldAccess, rhs: Exp)(val pos: Position = NoPosition, val info: Info = NoInfo, val errT: ErrorTrafo = NoTrafos) extends AbstractAssign
>>>>>>> 048610f7

/** A method/function/domain function call. - AS: this comment is misleading - the trait is currently not used for method calls below */
trait Call {
  require(Consistency.areAssignable(args, formalArgs), s"$args vs $formalArgs for callee: $callee")

  def callee: String

  def args: Seq[Exp]

  def formalArgs: Seq[LocalVarDecl] // formal arguments of the call, for type checking
}

/** A method call. */
case class MethodCall private[ast](methodName: String, args: Seq[Exp], targets: Seq[LocalVar])(val pos: Position, val info: Info, val errT: ErrorTrafo) extends Stmt {
  // no checks - consistency checks are made below in companion object
}

<<<<<<< HEAD
  object MethodCall {
    def apply(method: Method, args: Seq[Exp], targets: Seq[LocalVar])(pos: Position = NoPosition, info: Info = new NoInfo) : MethodCall = {
      require(Consistency.areAssignable(method.formalReturns, targets))
      require(Consistency.noDuplicates(targets))
      args foreach Consistency.checkNoPositiveOnly
      MethodCall(method.name, args, targets)(pos,info)
    }
=======
object MethodCall {
  def apply(method: Method, args: Seq[Exp], targets: Seq[LocalVar])(pos: Position = NoPosition, info: Info = NoInfo, errT: ErrorTrafo = NoTrafos): MethodCall = {
    require(Consistency.areAssignable(method.formalReturns, targets))
    require(Consistency.noDuplicates(targets))
    args foreach Consistency.checkNoPositiveOnly
    MethodCall(method.name, args, targets)(pos, info, errT)
>>>>>>> 048610f7
  }
}


/** An exhale statement. */
<<<<<<< HEAD
case class Exhale(exp: Exp)(val pos: Position = NoPosition, val info: Info = new NoInfo) extends Stmt {
=======
case class Exhale(exp: Exp)(val pos: Position = NoPosition, val info: Info = NoInfo, val errT: ErrorTrafo = NoTrafos) extends Stmt {
>>>>>>> 048610f7
  require(exp isSubtype Bool)
}

/** An inhale statement. */
<<<<<<< HEAD
case class Inhale(exp: Exp)(val pos: Position = NoPosition, val info: Info = new NoInfo) extends Stmt {
=======
case class Inhale(exp: Exp)(val pos: Position = NoPosition, val info: Info = NoInfo, val errT: ErrorTrafo = NoTrafos) extends Stmt {
>>>>>>> 048610f7
  require(exp isSubtype Bool)
}

/** An assert statement. */
<<<<<<< HEAD
case class Assert(exp: Exp)(val pos: Position = NoPosition, val info: Info = new NoInfo) extends Stmt {
=======
case class Assert(exp: Exp)(val pos: Position = NoPosition, val info: Info = NoInfo, val errT: ErrorTrafo = NoTrafos) extends Stmt {
>>>>>>> 048610f7
  require(exp isSubtype Bool)
}

/** An fold statement. */
<<<<<<< HEAD
case class Fold(acc: PredicateAccessPredicate)(val pos: Position = NoPosition, val info: Info = new NoInfo) extends Stmt {
=======
case class Fold(acc: PredicateAccessPredicate)(val pos: Position = NoPosition, val info: Info = NoInfo, val errT: ErrorTrafo = NoTrafos) extends Stmt {
>>>>>>> 048610f7
  require(acc isSubtype Bool)
}

/** An unfold statement. */
<<<<<<< HEAD
case class Unfold(acc: PredicateAccessPredicate)(val pos: Position = NoPosition, val info: Info = new NoInfo) extends Stmt {
=======
case class Unfold(acc: PredicateAccessPredicate)(val pos: Position = NoPosition, val info: Info = NoInfo, val errT: ErrorTrafo = NoTrafos) extends Stmt {
>>>>>>> 048610f7
  require(acc isSubtype Bool)
}

/** Package a magic wand. */
<<<<<<< HEAD
case class Package(wand: MagicWand)(val pos: Position = NoPosition, val info: Info = new NoInfo) extends Stmt {
=======
case class Package(wand: MagicWand)(val pos: Position = NoPosition, val info: Info = NoInfo, val errT: ErrorTrafo = NoTrafos) extends Stmt {
>>>>>>> 048610f7
  require(wand isSubtype Wand, s"Expected wand but found ${wand.typ} ($wand)")
}

/** Apply a magic wand. */
<<<<<<< HEAD
case class Apply(exp: Exp)(val pos: Position = NoPosition, val info: Info = new NoInfo) extends Stmt {
=======
case class Apply(exp: Exp)(val pos: Position = NoPosition, val info: Info = NoInfo, val errT: ErrorTrafo = NoTrafos) extends Stmt {
>>>>>>> 048610f7
  require(exp isSubtype Wand, s"Expected wand but found ${exp.typ} ($exp)")
}

/** A sequence of statements. */
<<<<<<< HEAD
case class Seqn(ss: Seq[Stmt])(val pos: Position = NoPosition, val info: Info = new NoInfo) extends Stmt

/** An if control statement. */
case class If(cond: Exp, thn: Stmt, els: Stmt)(val pos: Position = NoPosition, val info: Info = new NoInfo) extends Stmt {
=======
case class Seqn(ss: Seq[Stmt])(val pos: Position = NoPosition, val info: Info = NoInfo, val errT: ErrorTrafo = NoTrafos) extends Stmt {

  // Interprete leaves of a possibly nested Seqn structure as its children
  override lazy val getChildren: Seq[AnyRef] = {
    def seqFlat(ss: Seq[Stmt]): Seq[Stmt] = {
      val result = ss.foldLeft(Seq.empty[Stmt])((x: Seq[Stmt], y: Stmt) => {
        y match {
          case elems: Seq[Stmt @unchecked] => x ++ seqFlat(elems)
          case elemS: Seqn => x ++ seqFlat(elemS.ss)
          case elem: Stmt => x ++ Seq(elem)
        }
      })
      result
    }

    seqFlat(ss)
  }

}

/** An if control statement. */
case class If(cond: Exp, thn: Stmt, els: Stmt)(val pos: Position = NoPosition, val info: Info = NoInfo, val errT: ErrorTrafo = NoTrafos) extends Stmt {
>>>>>>> 048610f7
  Consistency.checkNoPositiveOnly(cond)
}

/** A while loop. */
case class While(cond: Exp, invs: Seq[Exp], locals: Seq[LocalVarDecl], body: Stmt)
<<<<<<< HEAD
                (val pos: Position = NoPosition, val info: Info = new NoInfo)
      extends Stmt {
=======
                (val pos: Position = NoPosition, val info: Info = NoInfo, val errT: ErrorTrafo = NoTrafos)
  extends Stmt {
>>>>>>> 048610f7
  Consistency.checkNoPositiveOnly(cond)
  invs foreach Consistency.checkNonPostContract
}

/** A named label. Labels can be used by gotos as jump targets, and by labelled old-expressions
  * to refer to the state as it existed at that label.
  */
<<<<<<< HEAD
case class Label(name: String, invs: Seq[Exp])(val pos: Position = NoPosition, val info: Info = new NoInfo) extends Stmt {
=======
case class Label(name: String, invs: Seq[Exp])(val pos: Position = NoPosition, val info: Info = NoInfo, val errT: ErrorTrafo = NoTrafos) extends Stmt {
>>>>>>> 048610f7
  Consistency.validUserDefinedIdentifier(name)
}

/**
<<<<<<< HEAD
 * A goto statement.  Note that goto's in SIL are limited to forward jumps, and a jump cannot enter
 * a loop but might leave one or several loops.  This ensures that the only back edges in the
 * control flow graph are due to while loops.
 */
case class Goto(target: String)(val pos: Position = NoPosition, val info: Info = new NoInfo) extends Stmt
=======
  * A goto statement.  Note that goto's in SIL are limited to forward jumps, and a jump cannot enter
  * a loop but might leave one or several loops.  This ensures that the only back edges in the
  * control flow graph are due to while loops.
  */
case class Goto(target: String)(val pos: Position = NoPosition, val info: Info = NoInfo, val errT: ErrorTrafo = NoTrafos) extends Stmt
>>>>>>> 048610f7

/** A fresh statement assigns a fresh, dedicated symbolic permission values to
  * each of the passed variables.
  */
<<<<<<< HEAD
case class Fresh(vars: Seq[LocalVar])(val pos: Position = NoPosition, val info: Info = new NoInfo) extends Stmt {
=======
case class Fresh(vars: Seq[LocalVar])(val pos: Position = NoPosition, val info: Info = NoInfo, val errT: ErrorTrafo = NoTrafos) extends Stmt {
>>>>>>> 048610f7
  require(vars forall (_ isSubtype Perm))
}

/** A constraining-block takes a sequence of permission-typed variables,
  * each of which is marked as constrainable while executing the statements
  * in the body of the block. Potentially constraining statements are, e.g.,
  * exhale-statements.
  */
<<<<<<< HEAD
case class Constraining(vars: Seq[LocalVar], body: Stmt)(val pos: Position = NoPosition, val info: Info = new NoInfo)
    extends Stmt {
=======
case class Constraining(vars: Seq[LocalVar], body: Stmt)(val pos: Position = NoPosition, val info: Info = NoInfo, val errT: ErrorTrafo = NoTrafos)
  extends Stmt {
>>>>>>> 048610f7

  require(vars forall (_ isSubtype Perm))
}

/** Local variable declaration statement.
  *
  * [2016-12-22 Malte] Introduced so that local variables can be declared inside loops in the
  * CFG-representation. This decision should be reevaluated when we consider introducing proper
  * scopes.
  */
<<<<<<< HEAD
case class LocalVarDeclStmt(decl: LocalVarDecl)(val pos: Position = NoPosition, val info: Info = new NoInfo) extends Stmt
=======
case class LocalVarDeclStmt(decl: LocalVarDecl)(val pos: Position = NoPosition, val info: Info = NoInfo, val errT: ErrorTrafo = NoTrafos) extends Stmt
>>>>>>> 048610f7
<|MERGE_RESOLUTION|>--- conflicted
+++ resolved
@@ -49,11 +49,7 @@
 }
 
 /** A statement that creates a new object and assigns it to a local variable. */
-<<<<<<< HEAD
-case class NewStmt(lhs: LocalVar, fields: Seq[Field])(val pos: Position = NoPosition, val info: Info = new NoInfo) extends Stmt {
-=======
-case class NewStmt(lhs: LocalVar, fields: Seq[Field])(val pos: Position = NoPosition, val info: Info = NoInfo, val errT: ErrorTrafo = NoTrafos) extends Stmt {
->>>>>>> 048610f7
+case class NewStmt(lhs: LocalVar, fields: Seq[Field])(val pos: Position = NoPosition, val info: Info = new NoInfo, val errT: ErrorTrafo = NoTrafos) extends Stmt {
   require(Ref isSubtype lhs)
 }
 
@@ -68,32 +64,19 @@
 }
 
 object AbstractAssign {
-<<<<<<< HEAD
-  def apply(lhs: Lhs, rhs: Exp)(pos: Position = NoPosition, info: Info = new NoInfo) = lhs match {
-    case l: LocalVar => LocalVarAssign(l, rhs)(pos, info)
-    case l: FieldAccess => FieldAssign(l, rhs)(pos, info)
-=======
-  def apply(lhs: Lhs, rhs: Exp)(pos: Position = NoPosition, info: Info = NoInfo, errT: ErrorTrafo = NoTrafos) = lhs match {
+  def apply(lhs: Lhs, rhs: Exp)(pos: Position = NoPosition, info: Info = new NoInfo, errT: ErrorTrafo = NoTrafos) = lhs match {
     case l: LocalVar => LocalVarAssign(l, rhs)(pos, info, errT)
     case l: FieldAccess => FieldAssign(l, rhs)(pos, info, errT)
->>>>>>> 048610f7
   }
 
   def unapply(a: AbstractAssign) = Some((a.lhs, a.rhs))
 }
 
 /** An assignment to a local variable. */
-<<<<<<< HEAD
-case class LocalVarAssign(lhs: LocalVar, rhs: Exp)(val pos: Position = NoPosition, val info: Info = new NoInfo) extends AbstractAssign
+case class LocalVarAssign(lhs: LocalVar, rhs: Exp)(val pos: Position = NoPosition, val info: Info = new NoInfo, val errT: ErrorTrafo = NoTrafos) extends AbstractAssign
 
 /** An assignment to a field variable. */
-case class FieldAssign(lhs: FieldAccess, rhs: Exp)(val pos: Position = NoPosition, val info: Info = new NoInfo) extends AbstractAssign
-=======
-case class LocalVarAssign(lhs: LocalVar, rhs: Exp)(val pos: Position = NoPosition, val info: Info = NoInfo, val errT: ErrorTrafo = NoTrafos) extends AbstractAssign
-
-/** An assignment to a field variable. */
-case class FieldAssign(lhs: FieldAccess, rhs: Exp)(val pos: Position = NoPosition, val info: Info = NoInfo, val errT: ErrorTrafo = NoTrafos) extends AbstractAssign
->>>>>>> 048610f7
+case class FieldAssign(lhs: FieldAccess, rhs: Exp)(val pos: Position = NoPosition, val info: Info = new NoInfo, val errT: ErrorTrafo = NoTrafos) extends AbstractAssign
 
 /** A method/function/domain function call. - AS: this comment is misleading - the trait is currently not used for method calls below */
 trait Call {
@@ -111,97 +94,53 @@
   // no checks - consistency checks are made below in companion object
 }
 
-<<<<<<< HEAD
-  object MethodCall {
-    def apply(method: Method, args: Seq[Exp], targets: Seq[LocalVar])(pos: Position = NoPosition, info: Info = new NoInfo) : MethodCall = {
-      require(Consistency.areAssignable(method.formalReturns, targets))
-      require(Consistency.noDuplicates(targets))
-      args foreach Consistency.checkNoPositiveOnly
-      MethodCall(method.name, args, targets)(pos,info)
-    }
-=======
 object MethodCall {
-  def apply(method: Method, args: Seq[Exp], targets: Seq[LocalVar])(pos: Position = NoPosition, info: Info = NoInfo, errT: ErrorTrafo = NoTrafos): MethodCall = {
+  def apply(method: Method, args: Seq[Exp], targets: Seq[LocalVar])(pos: Position = NoPosition, info: Info = new NoInfo, errT: ErrorTrafo = NoTrafos): MethodCall = {
     require(Consistency.areAssignable(method.formalReturns, targets))
     require(Consistency.noDuplicates(targets))
     args foreach Consistency.checkNoPositiveOnly
     MethodCall(method.name, args, targets)(pos, info, errT)
->>>>>>> 048610f7
   }
 }
 
 
 /** An exhale statement. */
-<<<<<<< HEAD
-case class Exhale(exp: Exp)(val pos: Position = NoPosition, val info: Info = new NoInfo) extends Stmt {
-=======
-case class Exhale(exp: Exp)(val pos: Position = NoPosition, val info: Info = NoInfo, val errT: ErrorTrafo = NoTrafos) extends Stmt {
->>>>>>> 048610f7
+case class Exhale(exp: Exp)(val pos: Position = NoPosition, val info: Info = new NoInfo, val errT: ErrorTrafo = NoTrafos) extends Stmt {
   require(exp isSubtype Bool)
 }
 
 /** An inhale statement. */
-<<<<<<< HEAD
-case class Inhale(exp: Exp)(val pos: Position = NoPosition, val info: Info = new NoInfo) extends Stmt {
-=======
-case class Inhale(exp: Exp)(val pos: Position = NoPosition, val info: Info = NoInfo, val errT: ErrorTrafo = NoTrafos) extends Stmt {
->>>>>>> 048610f7
+case class Inhale(exp: Exp)(val pos: Position = NoPosition, val info: Info = new NoInfo, val errT: ErrorTrafo = NoTrafos) extends Stmt {
   require(exp isSubtype Bool)
 }
 
 /** An assert statement. */
-<<<<<<< HEAD
-case class Assert(exp: Exp)(val pos: Position = NoPosition, val info: Info = new NoInfo) extends Stmt {
-=======
-case class Assert(exp: Exp)(val pos: Position = NoPosition, val info: Info = NoInfo, val errT: ErrorTrafo = NoTrafos) extends Stmt {
->>>>>>> 048610f7
+case class Assert(exp: Exp)(val pos: Position = NoPosition, val info: Info = new NoInfo, val errT: ErrorTrafo = NoTrafos) extends Stmt {
   require(exp isSubtype Bool)
 }
 
 /** An fold statement. */
-<<<<<<< HEAD
-case class Fold(acc: PredicateAccessPredicate)(val pos: Position = NoPosition, val info: Info = new NoInfo) extends Stmt {
-=======
-case class Fold(acc: PredicateAccessPredicate)(val pos: Position = NoPosition, val info: Info = NoInfo, val errT: ErrorTrafo = NoTrafos) extends Stmt {
->>>>>>> 048610f7
+case class Fold(acc: PredicateAccessPredicate)(val pos: Position = NoPosition, val info: Info = new NoInfo, val errT: ErrorTrafo = NoTrafos) extends Stmt {
   require(acc isSubtype Bool)
 }
 
 /** An unfold statement. */
-<<<<<<< HEAD
-case class Unfold(acc: PredicateAccessPredicate)(val pos: Position = NoPosition, val info: Info = new NoInfo) extends Stmt {
-=======
-case class Unfold(acc: PredicateAccessPredicate)(val pos: Position = NoPosition, val info: Info = NoInfo, val errT: ErrorTrafo = NoTrafos) extends Stmt {
->>>>>>> 048610f7
+case class Unfold(acc: PredicateAccessPredicate)(val pos: Position = NoPosition, val info: Info = new NoInfo, val errT: ErrorTrafo = NoTrafos) extends Stmt {
   require(acc isSubtype Bool)
 }
 
 /** Package a magic wand. */
-<<<<<<< HEAD
-case class Package(wand: MagicWand)(val pos: Position = NoPosition, val info: Info = new NoInfo) extends Stmt {
-=======
-case class Package(wand: MagicWand)(val pos: Position = NoPosition, val info: Info = NoInfo, val errT: ErrorTrafo = NoTrafos) extends Stmt {
->>>>>>> 048610f7
+case class Package(wand: MagicWand)(val pos: Position = NoPosition, val info: Info = new NoInfo, val errT: ErrorTrafo = NoTrafos) extends Stmt {
   require(wand isSubtype Wand, s"Expected wand but found ${wand.typ} ($wand)")
 }
 
 /** Apply a magic wand. */
-<<<<<<< HEAD
-case class Apply(exp: Exp)(val pos: Position = NoPosition, val info: Info = new NoInfo) extends Stmt {
-=======
-case class Apply(exp: Exp)(val pos: Position = NoPosition, val info: Info = NoInfo, val errT: ErrorTrafo = NoTrafos) extends Stmt {
->>>>>>> 048610f7
+case class Apply(exp: Exp)(val pos: Position = NoPosition, val info: Info = new NoInfo, val errT: ErrorTrafo = NoTrafos) extends Stmt {
   require(exp isSubtype Wand, s"Expected wand but found ${exp.typ} ($exp)")
 }
 
 /** A sequence of statements. */
-<<<<<<< HEAD
-case class Seqn(ss: Seq[Stmt])(val pos: Position = NoPosition, val info: Info = new NoInfo) extends Stmt
-
-/** An if control statement. */
-case class If(cond: Exp, thn: Stmt, els: Stmt)(val pos: Position = NoPosition, val info: Info = new NoInfo) extends Stmt {
-=======
-case class Seqn(ss: Seq[Stmt])(val pos: Position = NoPosition, val info: Info = NoInfo, val errT: ErrorTrafo = NoTrafos) extends Stmt {
+case class Seqn(ss: Seq[Stmt])(val pos: Position = NoPosition, val info: Info = new NoInfo, val errT: ErrorTrafo = NoTrafos) extends Stmt {
 
   // Interprete leaves of a possibly nested Seqn structure as its children
   override lazy val getChildren: Seq[AnyRef] = {
@@ -222,20 +161,14 @@
 }
 
 /** An if control statement. */
-case class If(cond: Exp, thn: Stmt, els: Stmt)(val pos: Position = NoPosition, val info: Info = NoInfo, val errT: ErrorTrafo = NoTrafos) extends Stmt {
->>>>>>> 048610f7
+case class If(cond: Exp, thn: Stmt, els: Stmt)(val pos: Position = NoPosition, val info: Info = new NoInfo, val errT: ErrorTrafo = NoTrafos) extends Stmt {
   Consistency.checkNoPositiveOnly(cond)
 }
 
 /** A while loop. */
 case class While(cond: Exp, invs: Seq[Exp], locals: Seq[LocalVarDecl], body: Stmt)
-<<<<<<< HEAD
-                (val pos: Position = NoPosition, val info: Info = new NoInfo)
-      extends Stmt {
-=======
-                (val pos: Position = NoPosition, val info: Info = NoInfo, val errT: ErrorTrafo = NoTrafos)
+                (val pos: Position = NoPosition, val info: Info = new NoInfo, val errT: ErrorTrafo = NoTrafos)
   extends Stmt {
->>>>>>> 048610f7
   Consistency.checkNoPositiveOnly(cond)
   invs foreach Consistency.checkNonPostContract
 }
@@ -243,37 +176,21 @@
 /** A named label. Labels can be used by gotos as jump targets, and by labelled old-expressions
   * to refer to the state as it existed at that label.
   */
-<<<<<<< HEAD
-case class Label(name: String, invs: Seq[Exp])(val pos: Position = NoPosition, val info: Info = new NoInfo) extends Stmt {
-=======
-case class Label(name: String, invs: Seq[Exp])(val pos: Position = NoPosition, val info: Info = NoInfo, val errT: ErrorTrafo = NoTrafos) extends Stmt {
->>>>>>> 048610f7
+case class Label(name: String, invs: Seq[Exp])(val pos: Position = NoPosition, val info: Info = new NoInfo, val errT: ErrorTrafo = NoTrafos) extends Stmt {
   Consistency.validUserDefinedIdentifier(name)
 }
 
 /**
-<<<<<<< HEAD
- * A goto statement.  Note that goto's in SIL are limited to forward jumps, and a jump cannot enter
- * a loop but might leave one or several loops.  This ensures that the only back edges in the
- * control flow graph are due to while loops.
- */
-case class Goto(target: String)(val pos: Position = NoPosition, val info: Info = new NoInfo) extends Stmt
-=======
   * A goto statement.  Note that goto's in SIL are limited to forward jumps, and a jump cannot enter
   * a loop but might leave one or several loops.  This ensures that the only back edges in the
   * control flow graph are due to while loops.
   */
-case class Goto(target: String)(val pos: Position = NoPosition, val info: Info = NoInfo, val errT: ErrorTrafo = NoTrafos) extends Stmt
->>>>>>> 048610f7
+case class Goto(target: String)(val pos: Position = NoPosition, val info: Info = new NoInfo, val errT: ErrorTrafo = NoTrafos) extends Stmt
 
 /** A fresh statement assigns a fresh, dedicated symbolic permission values to
   * each of the passed variables.
   */
-<<<<<<< HEAD
-case class Fresh(vars: Seq[LocalVar])(val pos: Position = NoPosition, val info: Info = new NoInfo) extends Stmt {
-=======
-case class Fresh(vars: Seq[LocalVar])(val pos: Position = NoPosition, val info: Info = NoInfo, val errT: ErrorTrafo = NoTrafos) extends Stmt {
->>>>>>> 048610f7
+case class Fresh(vars: Seq[LocalVar])(val pos: Position = NoPosition, val info: Info = new NoInfo, val errT: ErrorTrafo = NoTrafos) extends Stmt {
   require(vars forall (_ isSubtype Perm))
 }
 
@@ -282,13 +199,8 @@
   * in the body of the block. Potentially constraining statements are, e.g.,
   * exhale-statements.
   */
-<<<<<<< HEAD
-case class Constraining(vars: Seq[LocalVar], body: Stmt)(val pos: Position = NoPosition, val info: Info = new NoInfo)
-    extends Stmt {
-=======
-case class Constraining(vars: Seq[LocalVar], body: Stmt)(val pos: Position = NoPosition, val info: Info = NoInfo, val errT: ErrorTrafo = NoTrafos)
+case class Constraining(vars: Seq[LocalVar], body: Stmt)(val pos: Position = NoPosition, val info: Info = new NoInfo, val errT: ErrorTrafo = NoTrafos)
   extends Stmt {
->>>>>>> 048610f7
 
   require(vars forall (_ isSubtype Perm))
 }
@@ -299,8 +211,4 @@
   * CFG-representation. This decision should be reevaluated when we consider introducing proper
   * scopes.
   */
-<<<<<<< HEAD
-case class LocalVarDeclStmt(decl: LocalVarDecl)(val pos: Position = NoPosition, val info: Info = new NoInfo) extends Stmt
-=======
-case class LocalVarDeclStmt(decl: LocalVarDecl)(val pos: Position = NoPosition, val info: Info = NoInfo, val errT: ErrorTrafo = NoTrafos) extends Stmt
->>>>>>> 048610f7
+case class LocalVarDeclStmt(decl: LocalVarDecl)(val pos: Position = NoPosition, val info: Info = new NoInfo, val errT: ErrorTrafo = NoTrafos) extends Stmt