--- conflicted
+++ resolved
@@ -5,12 +5,7 @@
  */
 
 package viper.silver.ast
-<<<<<<< HEAD
 import viper.silver.ast.pretty._
-=======
-import viper.silver.ast.pretty.{Infix, LeftAssociative, NonAssociative, PrettyBinaryExpression, PrettyExpression, PrettyOperatorExpression, PrettyUnaryExpression, RightAssociative}
-import viper.silver.ast.utility.Rewriter.Traverse
->>>>>>> a5e46325
 import viper.silver.ast.utility._
 
 /** Expressions. */
@@ -91,33 +86,6 @@
 case class MagicWand(left: Exp, right: Exp)(val pos: Position = NoPosition, val info: Info = NoInfo, val errT: ErrorTrafo = NoTrafos)
     extends DomainBinExp(MagicWandOp) {
 
-<<<<<<< HEAD
-=======
-  /** Erases all ghost operations such as unfolding from this wand.
-    * For example (let A, B and C be free of ghost operations, let P be a predicates,
-    * and let W be a wand):
-    *
-    *     A && unfolding P in B && applying W in C
-    *
-    * will be transformed into
-    *
-    *     A && B && C
-    *
-    * @return The ghost-operations-free version of this wand.
-    */
-  lazy val withoutGhostOperations: MagicWand = {
-    /* We use the post-transformer instead of the pre-transformer in order to
-     * perform bottom-up transformation.
-     * An alternative would be a pre-transformer and passing a 'recursive'
-     * predicate to transform that makes transform recurse if the pre-transformer
-     * is defined.
-     */
-    this.transform({
-      case gop: GhostOperation => gop.body
-      case let: Let => let.body
-    }, Traverse.BottomUp)
-  }
->>>>>>> a5e46325
 
   // maybe rename this sometime
   def subexpressionsToEvaluate(p: Program): Seq[Exp] = {
@@ -391,16 +359,6 @@
 case class UnfoldingGhostOp(acc: PredicateAccessPredicate, body: Exp)(val pos: Position = NoPosition, val info: Info = NoInfo, val errT: ErrorTrafo = NoTrafos) extends GhostOperation
 case class FoldingGhostOp(acc: PredicateAccessPredicate, body: Exp)(val pos: Position = NoPosition, val info: Info = NoInfo, val errT: ErrorTrafo = NoTrafos) extends GhostOperation
 
-<<<<<<< HEAD
-=======
-case class ApplyingGhostOp(exp: Exp, body: Exp)(val pos: Position = NoPosition, val info: Info = NoInfo, val errT: ErrorTrafo = NoTrafos) extends GhostOperation {
-  require(exp isSubtype Wand, s"Expected wand but found ${exp.typ} ($exp)")
-}
-
-case class PackagingGhostOp(wand: MagicWand, body: Exp)(val pos: Position = NoPosition, val info: Info = NoInfo, val errT: ErrorTrafo = NoTrafos) extends GhostOperation {
-  require(wand isSubtype Wand, s"Expected wand but found ${wand.typ} ($wand)")
-}
->>>>>>> a5e46325
 
 // --- Old expressions
 
