--- conflicted
+++ resolved
@@ -12,12 +12,8 @@
 
 package viper.silver.ast
 
-<<<<<<< HEAD
-import viper.silver.ast.utility.Types
-=======
 import utility.Types
 import viper.silver.verifier.ConsistencyError
->>>>>>> 44ad5c3d
 
 /** Silver types. */
 sealed trait Type extends Node {
