--- conflicted
+++ resolved
@@ -64,13 +64,6 @@
 case object Perm extends AtomicType
 /** Type for references. */
 case object Ref extends AtomicType
-<<<<<<< HEAD
-/** Type used for internal nodes (e.g. typing predicate accesses) - should not be the type of any expression whose value is meaningful in the translation. */
-case object InternalType extends AtomicType
-
-/** Type for sequences */
-
-=======
 /** Type used for internal nodes (e.g. typing predicate accesses) - should not be
   * the type of any expression whose value is meaningful in the translation.
   */
@@ -78,7 +71,6 @@
 /** Type for letwand-declared variables. */
 case object Wand extends AtomicType
 /** Base type for collections */
->>>>>>> 5eb23699
 sealed trait CollectionType extends BuiltInType {
   val elementType : Type
   override lazy val isConcrete = elementType.isConcrete
