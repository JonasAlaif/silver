--- conflicted
+++ resolved
@@ -63,18 +63,11 @@
 /** Type for permissions. */
 case object Perm extends AtomicType
 /** Type for references. */
-<<<<<<< HEAD
-case object Ref extends BuiltInType
+case object Ref extends AtomicType
 sealed trait InternalType extends BuiltInType
-/** Type for predicates. */
-case object Pred extends InternalType
+case object Pred extends AtomicType
 /** Type for letwand-declared variables. */
 case object Wand extends InternalType
-=======
-case object Ref extends AtomicType
-/** Type for predicates (only used internally). */
-case object Pred extends AtomicType
->>>>>>> 8d8d486a
 /** Type for sequences */
 
 sealed trait CollectionType extends BuiltInType {
