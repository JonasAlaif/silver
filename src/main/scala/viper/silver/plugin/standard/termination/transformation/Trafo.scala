--- conflicted
+++ resolved
@@ -32,12 +32,7 @@
       val proofMethods: Seq[Method] = program.functions.flatMap(generateProofMethods)
       val newMethods: Seq[Method] = program.methods.map(transformMethod)
 
-<<<<<<< HEAD
       val newProgram: Program = program.copy(methods = newMethods ++ proofMethods)(program.pos, program.info, program.errT)
-=======
-      val newProgram: Program = program.copy(methods = newMethods ++ proofMethods)(program.pos,program.info,program.errT)
->>>>>>> fd928c8f
-
       transformedProgram = Some(newProgram)
 
       newProgram
