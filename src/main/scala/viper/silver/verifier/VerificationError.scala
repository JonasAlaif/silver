/*
 * This Source Code Form is subject to the terms of the Mozilla Public
 * License, v. 2.0. If a copy of the MPL was not distributed with this
 * file, You can obtain one at http://mozilla.org/MPL/2.0/.
 */

package viper.silver.verifier

import viper.silver.ast._
import viper.silver.ast.utility.Rewriter.Rewritable

trait ErrorMessage {
  def id: String
  def offendingNode: errors.ErrorNode
  def pos: Position
  def readableMessage: String

  // Should consider refactoring as a transformer, if/once we make the error message structure recursive
  def withNode(offendingNode: errors.ErrorNode = this.offendingNode) : ErrorMessage
}

trait VerificationError extends AbstractError with ErrorMessage {
  def reason: ErrorReason
  def readableMessage(withId: Boolean = false, withPosition: Boolean = true): String
  override def readableMessage = readableMessage(false, true)
  def fullId = s"$id:${reason.id}"


}

trait ErrorReason extends ErrorMessage

trait PartialVerificationError {
  def f: ErrorReason => VerificationError

  private object DummyReason extends AbstractErrorReason {
    val id = "?"
    val readableMessage = "?"

    val offendingNode = new Node with Positioned with TransformableErrors {
      val pos = NoPosition
      val errT = NoTrafos
    }

    def withNode(offendingNode: errors.ErrorNode = this.offendingNode) = DummyReason
  }

  def dueTo(reason: ErrorReason) = f(reason)

  // apply a transformation to the node attached to the eventually-supplied error reason (note: not currently to other parameters, nor to the node attached to the error itself)
  def withReasonNodeTransformed(t : errors.ErrorNode => errors.ErrorNode) = PartialVerificationError((r:ErrorReason) => f(r.withNode(t(r.offendingNode)).asInstanceOf[ErrorReason]))

  override lazy val toString = f(DummyReason).readableMessage(true, true)
}

object PartialVerificationError { // Note: the apply method is used here to instantiate the kind of PartialVerificationError, not to apply it to an ErrorReason (for which we have dueTo(..))
  def apply(ff: ErrorReason => VerificationError) = {
    new PartialVerificationError {
      def f: (ErrorReason) => VerificationError = ff
    }
  }
}

case object NullPartialVerificationError extends PartialVerificationError {
  def f = x => null
}

abstract class AbstractVerificationError extends VerificationError {

  protected def text: String

  def pos = offendingNode.pos

  def readableMessage(withId: Boolean, withPosition: Boolean) = {
    val idStr = if (withId) s"[$fullId] " else ""
    val posStr = if (withPosition) s" ($pos)" else ""

    s"$idStr$text ${reason.readableMessage}$posStr"
  }

  /** Transform the error back according to the specified error transformations */
  def transformedError(): AbstractVerificationError = {
    val errorT = offendingNode.transformError(this)
    val reasonT:ErrorReason = errorT.reason.offendingNode.transformReason(errorT.reason)
    errorT.withReason(reasonT)
  }

  def withReason(reason: ErrorReason): AbstractVerificationError

  override def toString = readableMessage(true, true)
}

abstract class AbstractErrorReason extends ErrorReason {
  def pos = offendingNode.pos
  override def toString = readableMessage
}

object errors {
  type ErrorNode = Node with Positioned with TransformableErrors with Rewritable

  case class Internal(offendingNode: ErrorNode, reason: ErrorReason) extends AbstractVerificationError {
    val id = "internal"
    val text = "An internal error occurred."

    def withNode(offendingNode: errors.ErrorNode = this.offendingNode) = Internal(offendingNode, this.reason)
    def withReason(r: ErrorReason) = Internal(offendingNode, r)
  }

  def Internal(offendingNode: ErrorNode): PartialVerificationError =
    PartialVerificationError((reason: ErrorReason) => Internal(offendingNode, reason))

  case class AssignmentFailed(offendingNode: AbstractAssign, reason: ErrorReason) extends AbstractVerificationError {
    val id = "assignment.failed"
    val text = "Assignment might fail."

    def withNode(offendingNode: errors.ErrorNode = this.offendingNode) = AssignmentFailed(offendingNode.asInstanceOf[AbstractAssign], this.reason)
    def withReason(r: ErrorReason) = AssignmentFailed(offendingNode, r)
  }

  def AssignmentFailed(offendingNode: AbstractAssign): PartialVerificationError =
    PartialVerificationError((reason: ErrorReason) => AssignmentFailed(offendingNode, reason))

  case class CallFailed(offendingNode: MethodCall, reason: ErrorReason) extends AbstractVerificationError {
    val id = "call.failed"
    val text = "Method call might fail."

    def withNode(offendingNode: errors.ErrorNode = this.offendingNode) = CallFailed(offendingNode.asInstanceOf[MethodCall], this.reason)
    def withReason(r: ErrorReason) = CallFailed(offendingNode, r)
  }

  def CallFailed(offendingNode: MethodCall): PartialVerificationError =
    PartialVerificationError((reason: ErrorReason) => CallFailed(offendingNode, reason))

  case class ContractNotWellformed(offendingNode: Exp, reason: ErrorReason) extends AbstractVerificationError {
    val id = "not.wellformed"
    val text = s"Contract might not be well-formed."

    def withNode(offendingNode: errors.ErrorNode = this.offendingNode) = ContractNotWellformed(offendingNode.asInstanceOf[Exp], this.reason)
    def withReason(r: ErrorReason) = ContractNotWellformed(offendingNode, r)
  }

  def ContractNotWellformed(offendingNode: Exp): PartialVerificationError =
    PartialVerificationError((reason: ErrorReason) => ContractNotWellformed(offendingNode, reason))

  case class PreconditionInCallFalse(offendingNode: MethodCall, reason: ErrorReason) extends AbstractVerificationError {
    val id = "call.precondition"
    val text = s"The precondition of method ${offendingNode.methodName} might not hold."

    def withNode(offendingNode: errors.ErrorNode = this.offendingNode) = PreconditionInCallFalse(offendingNode.asInstanceOf[MethodCall], this.reason)
    def withReason(r: ErrorReason) = PreconditionInCallFalse(offendingNode, r)
  }

  def PreconditionInCallFalse(offendingNode: MethodCall): PartialVerificationError =
    PartialVerificationError((reason: ErrorReason) => PreconditionInCallFalse(offendingNode, reason))

  case class PreconditionInAppFalse(offendingNode: FuncApp, reason: ErrorReason) extends AbstractVerificationError {
    val id = "application.precondition"
    val text = s"Precondition of function ${offendingNode.funcname} might not hold."

    def withNode(offendingNode: errors.ErrorNode = this.offendingNode) = PreconditionInAppFalse(offendingNode.asInstanceOf[FuncApp], this.reason)
    def withReason(r: ErrorReason) = PreconditionInAppFalse(offendingNode, r)
  }

  def PreconditionInAppFalse(offendingNode: FuncApp): PartialVerificationError =
    PartialVerificationError((reason: ErrorReason) => PreconditionInAppFalse(offendingNode, reason))

  case class ExhaleFailed(offendingNode: Exhale, reason: ErrorReason) extends AbstractVerificationError {
    val id = "exhale.failed"
    val text = "Exhale might fail."

    def withNode(offendingNode: errors.ErrorNode = this.offendingNode) = ExhaleFailed(offendingNode.asInstanceOf[Exhale], this.reason)
    def withReason(r: ErrorReason) = ExhaleFailed(offendingNode, r)
  }

  def ExhaleFailed(offendingNode: Exhale): PartialVerificationError =
    PartialVerificationError((reason: ErrorReason) => ExhaleFailed(offendingNode, reason))

  case class InhaleFailed(offendingNode: Inhale, reason: ErrorReason) extends AbstractVerificationError {
    val id = "inhale.failed"
    val text = "Inhale might fail."

    def withNode(offendingNode: errors.ErrorNode = this.offendingNode) = InhaleFailed(offendingNode.asInstanceOf[Inhale], this.reason)
    def withReason(r: ErrorReason) = InhaleFailed(offendingNode, r)
  }

  def InhaleFailed(offendingNode: Inhale): PartialVerificationError =
    PartialVerificationError((reason: ErrorReason) => InhaleFailed(offendingNode, reason))

  case class IfFailed(offendingNode: Exp, reason: ErrorReason) extends AbstractVerificationError {
    val id = "if.failed"
    val text = "Conditional statement might fail."

    def withNode(offendingNode: errors.ErrorNode = this.offendingNode) = IfFailed(offendingNode.asInstanceOf[Exp], this.reason)
    def withReason(r: ErrorReason) = IfFailed(offendingNode, r)
  }

  def IfFailed(offendingNode: Exp): PartialVerificationError =
    PartialVerificationError((reason: ErrorReason) => IfFailed(offendingNode, reason))

  case class WhileFailed(offendingNode: Exp, reason: ErrorReason) extends AbstractVerificationError {
    val id = "while.failed"
    val text = "While statement might fail."

<<<<<<< HEAD
    def withNode(offendingNode: errors.ErrorNode = this.offendingNode) = WhileFailed(offendingNode.asInstanceOf[While], this.reason)
    def withReason(r: ErrorReason) = WhileFailed(offendingNode, r)
=======
    def withNode(offendingNode: errors.PositionedNode = this.offendingNode) = WhileFailed(offendingNode.asInstanceOf[Exp], this.reason)
>>>>>>> eff373f5
  }

  def WhileFailed(offendingNode: Exp): PartialVerificationError =
    PartialVerificationError((reason: ErrorReason) => WhileFailed(offendingNode, reason))

  case class AssertFailed(offendingNode: Assert, reason: ErrorReason) extends AbstractVerificationError {
    val id = "assert.failed"
    val text = "Assert might fail."

    def withNode(offendingNode: errors.ErrorNode = this.offendingNode) = AssertFailed(offendingNode.asInstanceOf[Assert], this.reason)
    def withReason(r: ErrorReason) = AssertFailed(offendingNode, r)
  }

  def AssertFailed(offendingNode: Assert): PartialVerificationError =
    PartialVerificationError((reason: ErrorReason) => AssertFailed(offendingNode, reason))

  case class PostconditionViolated(offendingNode: Exp, member: Contracted, reason: ErrorReason) extends AbstractVerificationError {
    val id = "postcondition.violated"
    val text = s"Postcondition of ${member.name} might not hold."

    def withNode(offendingNode: errors.ErrorNode = this.offendingNode) = PostconditionViolated(offendingNode.asInstanceOf[Exp], this.member, this.reason)
    def withReason(r: ErrorReason) = PostconditionViolated(offendingNode, member, r)
  }

  def PostconditionViolated(offendingNode: Exp, member: Contracted): PartialVerificationError =
    PartialVerificationError((reason: ErrorReason) => PostconditionViolated(offendingNode, member, reason))

  case class FoldFailed(offendingNode: Fold, reason: ErrorReason) extends AbstractVerificationError {
    val id = "fold.failed"
    val text = s"Folding ${offendingNode.acc.loc} might fail."

    def withNode(offendingNode: errors.ErrorNode = this.offendingNode) = FoldFailed(offendingNode.asInstanceOf[Fold], this.reason)
    def withReason(r: ErrorReason) = FoldFailed(offendingNode, r)
  }

  def FoldFailed(offendingNode: Fold): PartialVerificationError =
    PartialVerificationError((reason: ErrorReason) => FoldFailed(offendingNode, reason))

  case class UnfoldFailed(offendingNode: Unfold, reason: ErrorReason) extends AbstractVerificationError {
    val id = "unfold.failed"
    val text = s"Unfolding ${offendingNode.acc.loc} might fail."

    def withNode(offendingNode: errors.ErrorNode = this.offendingNode) = UnfoldFailed(offendingNode.asInstanceOf[Unfold], this.reason)
    def withReason(r: ErrorReason) = UnfoldFailed(offendingNode, r)
  }

  def UnfoldFailed(offendingNode: Unfold): PartialVerificationError =
    PartialVerificationError((reason: ErrorReason) => UnfoldFailed(offendingNode, reason))

  case class PackageFailed(offendingNode: Package, reason: ErrorReason) extends AbstractVerificationError {
    val id = "package.failed"
    val text = s"Packaging wand might fail."

    def withNode(offendingNode: errors.ErrorNode = this.offendingNode) = PackageFailed(offendingNode.asInstanceOf[Package], this.reason)
    def withReason(r: ErrorReason) = PackageFailed(offendingNode, r)
  }

  def PackageFailed(offendingNode: Package): PartialVerificationError =
    PartialVerificationError((reason: ErrorReason) => PackageFailed(offendingNode, reason))

  case class ApplyFailed(offendingNode: Apply, reason: ErrorReason) extends AbstractVerificationError {
    val id = "apply.failed"
    val text = s"Applying wand might fail."

    def withNode(offendingNode: errors.ErrorNode = this.offendingNode) = ApplyFailed(offendingNode.asInstanceOf[Apply], this.reason)
    def withReason(r: ErrorReason) = ApplyFailed(offendingNode, r)
  }

  def ApplyFailed(offendingNode: Apply): PartialVerificationError =
    PartialVerificationError((reason: ErrorReason) => ApplyFailed(offendingNode, reason))

  case class LoopInvariantNotPreserved(offendingNode: Exp, reason: ErrorReason) extends AbstractVerificationError {
    val id = "invariant.not.preserved"
    val text = s"Loop invariant $offendingNode might not be preserved."

    def withNode(offendingNode: errors.ErrorNode = this.offendingNode) = LoopInvariantNotPreserved(offendingNode.asInstanceOf[Exp], this.reason)
    def withReason(r: ErrorReason) = LoopInvariantNotPreserved(offendingNode, r)
  }

  def LoopInvariantNotPreserved(offendingNode: Exp): PartialVerificationError =
    PartialVerificationError((reason: ErrorReason) => LoopInvariantNotPreserved(offendingNode, reason))

  case class LoopInvariantNotEstablished(offendingNode: Exp, reason: ErrorReason) extends AbstractVerificationError {
    val id = "invariant.not.established"
    val text = s"Loop invariant $offendingNode might not hold on entry."

    def withNode(offendingNode: errors.ErrorNode = this.offendingNode) = LoopInvariantNotEstablished(offendingNode.asInstanceOf[Exp], this.reason)
    def withReason(r: ErrorReason) = LoopInvariantNotEstablished(offendingNode, r)
  }

  def LoopInvariantNotEstablished(offendingNode: Exp): PartialVerificationError =
    PartialVerificationError((reason: ErrorReason) => LoopInvariantNotEstablished(offendingNode, reason))

  case class FunctionNotWellformed(offendingNode: Function, reason: ErrorReason) extends AbstractVerificationError {
    val id = "function.not.wellformed"
    val text = s"Function might not be well-formed."

    def withNode(offendingNode: errors.ErrorNode = this.offendingNode) = FunctionNotWellformed(offendingNode.asInstanceOf[Function], this.reason)
    def withReason(r: ErrorReason) = FunctionNotWellformed(offendingNode, r)
  }

  def FunctionNotWellformed(offendingNode: Function): PartialVerificationError =
    PartialVerificationError((reason: ErrorReason) => FunctionNotWellformed(offendingNode, reason))

  case class PredicateNotWellformed(offendingNode: Predicate, reason: ErrorReason) extends AbstractVerificationError {
    val id = "predicate.not.wellformed"
    val text = s"Predicate might not be well-formed."

    def withNode(offendingNode: errors.ErrorNode = this.offendingNode) = PredicateNotWellformed(offendingNode.asInstanceOf[Predicate], this.reason)
    def withReason(r: ErrorReason) = PredicateNotWellformed(offendingNode, r)
  }

  def PredicateNotWellformed(offendingNode: Predicate): PartialVerificationError =
    PartialVerificationError((reason: ErrorReason) => PredicateNotWellformed(offendingNode, reason))

  case class MagicWandNotWellformed(offendingNode: MagicWand, reason: ErrorReason) extends AbstractVerificationError {
    val id = "wand.not.wellformed"
    val text = s"Magic wand might not be well-formed."

    def withNode(offendingNode: errors.ErrorNode = this.offendingNode) = MagicWandNotWellformed(offendingNode.asInstanceOf[MagicWand], this.reason)
    def withReason(r: ErrorReason) = MagicWandNotWellformed(offendingNode, r)
  }

  def MagicWandNotWellformed(offendingNode: MagicWand): PartialVerificationError =
    PartialVerificationError((reason: ErrorReason) => MagicWandNotWellformed(offendingNode, reason))

  case class LetWandFailed(offendingNode: LocalVarAssign, reason: ErrorReason) extends AbstractVerificationError {
    val id = "letwand.failed"
    val text = s"Referencing a wand might fail."

    def withNode(offendingNode: errors.ErrorNode = this.offendingNode) = LetWandFailed(offendingNode.asInstanceOf[LocalVarAssign], this.reason)
    def withReason(r: ErrorReason) = LetWandFailed(offendingNode, r)
  }

  def LetWandFailed(offendingNode: LocalVarAssign): PartialVerificationError =
    PartialVerificationError((reason: ErrorReason) => LetWandFailed(offendingNode, reason))

  case class HeuristicsFailed(offendingNode: ErrorNode, reason: ErrorReason) extends AbstractVerificationError {
    val id = "heuristics.failed"
    val text = "Applying heuristics failed."

    def withNode(offendingNode: errors.ErrorNode = this.offendingNode) = HeuristicsFailed(offendingNode, this.reason)
    def withReason(r: ErrorReason) = HeuristicsFailed(offendingNode, r)
  }

  def HeuristicsFailed(offendingNode: ErrorNode): PartialVerificationError =
    PartialVerificationError((reason: ErrorReason) => HeuristicsFailed(offendingNode, reason))
}

object reasons {
  type PositionedNode = errors.ErrorNode

  case class InternalReason(offendingNode: PositionedNode, explanation: String) extends AbstractErrorReason {
    val id = "internal"
    val readableMessage = explanation

    def withNode(offendingNode: errors.ErrorNode = this.offendingNode) = InternalReason(offendingNode, this.explanation)
  }

  case class FeatureUnsupported(offendingNode: PositionedNode, explanation: String) extends AbstractErrorReason {
    val id = "feature.unsupported"
    def readableMessage = s"$offendingNode is not supported. $explanation"

    def withNode(offendingNode: errors.ErrorNode = this.offendingNode) = FeatureUnsupported(offendingNode, this.explanation)
  }

  case class UnexpectedNode(offendingNode: PositionedNode, explanation: String, stackTrace: Seq[StackTraceElement])
      extends AbstractErrorReason {

    val id = "unexpected.node"
    def readableMessage = s"$offendingNode occurred unexpectedly. $explanation"

    def withNode(offendingNode: errors.ErrorNode = this.offendingNode) = UnexpectedNode(offendingNode, this.explanation, this.stackTrace)
  }

  case class AssertionFalse(offendingNode: Exp) extends AbstractErrorReason {
    val id = "assertion.false"
    def readableMessage = s"Assertion $offendingNode might not hold."

    def withNode(offendingNode: errors.ErrorNode = this.offendingNode) = AssertionFalse(offendingNode.asInstanceOf[Exp])
  }

  // Note: this class should be deprecated/removed - we no longer support epsilon permissions in the language
  case class EpsilonAsParam(offendingNode: Exp) extends AbstractErrorReason {
    val id = "epsilon.as.param"
    def readableMessage = s"The parameter $offendingNode might be an epsilon permission, which is not allowed for method parameters."

    def withNode(offendingNode: errors.ErrorNode = this.offendingNode) = EpsilonAsParam(offendingNode.asInstanceOf[Exp])
  }

  case class ReceiverNull(offendingNode: LocationAccess) extends AbstractErrorReason {
    val id = "receiver.null"
    def readableMessage = s"Receiver of $offendingNode might be null."

    def withNode(offendingNode: errors.ErrorNode = this.offendingNode) = ReceiverNull(offendingNode.asInstanceOf[LocationAccess])
  }

  case class DivisionByZero(offendingNode: Exp) extends AbstractErrorReason {
    val id = "division.by.zero"
    def readableMessage = s"Divisor $offendingNode might be zero."

    def withNode(offendingNode: errors.ErrorNode = this.offendingNode) = DivisionByZero(offendingNode.asInstanceOf[Exp])
  }

  case class NegativePermission(offendingNode: Exp) extends AbstractErrorReason {
    val id = "negative.permission"
    def readableMessage = s"Fraction $offendingNode might be negative."

    def withNode(offendingNode: errors.ErrorNode = this.offendingNode) = NegativePermission(offendingNode.asInstanceOf[Exp])
  }

  case class InsufficientPermission(offendingNode: LocationAccess) extends AbstractErrorReason {
    val id = "insufficient.permission"
    def readableMessage = s"There might be insufficient permission to access $offendingNode."

    def withNode(offendingNode: errors.ErrorNode = this.offendingNode) = InsufficientPermission(offendingNode.asInstanceOf[LocationAccess])
  }

  case class InvalidPermMultiplication(offendingNode: PermMul) extends AbstractErrorReason {
    val id = "invalid.perm.multiplication"
    def readableMessage = s"Permission multiplication might not be possible, as an operand might contain epsilons."

    def withNode(offendingNode: errors.ErrorNode = this.offendingNode) = InvalidPermMultiplication(offendingNode.asInstanceOf[PermMul])
  }

  case class MagicWandChunkNotFound(offendingNode: MagicWand) extends AbstractErrorReason {
    val id = "wand.not.found"
    def readableMessage = s"Magic wand instance not found."

    def withNode(offendingNode: errors.ErrorNode = this.offendingNode) = MagicWandChunkNotFound(offendingNode.asInstanceOf[MagicWand])
  }

  case class NamedMagicWandChunkNotFound(offendingNode: AbstractLocalVar) extends AbstractErrorReason {
    val id = "wand.not.found"
    def readableMessage = s"Magic wand instance not found."

    def withNode(offendingNode: errors.ErrorNode = this.offendingNode) = NamedMagicWandChunkNotFound(offendingNode.asInstanceOf[AbstractLocalVar])
  }

  // AS: not sure why/if we need this as a special case
  case class MagicWandChunkOutdated(offendingNode: MagicWand) extends AbstractErrorReason {
    val id = "wand.outdated"
    def readableMessage = s"Found magic wand instance, but now-expressions might not match."

    def withNode(offendingNode: errors.ErrorNode = this.offendingNode) = MagicWandChunkOutdated(offendingNode.asInstanceOf[MagicWand])
  }

  case class ReceiverNotInjective(offendingNode: LocationAccess) extends AbstractErrorReason {
    val id = "receiver.not.injective"
    def readableMessage = s"Receiver of $offendingNode [$pos]  might not be injective."

    def withNode(offendingNode: errors.ErrorNode = this.offendingNode) = ReceiverNotInjective(offendingNode.asInstanceOf[LocationAccess])
  }

  case class LabelledStateNotReached(offendingNode: LabelledOld) extends AbstractErrorReason {
    val id = "labelled.state.not.reached"
    val lbl = offendingNode.oldLabel
    def readableMessage = s"Did not reach labelled state $lbl required to evaluate $offendingNode."

    def withNode(offendingNode: errors.ErrorNode = this.offendingNode) = LabelledStateNotReached(offendingNode.asInstanceOf[LabelledOld])
  }
}<|MERGE_RESOLUTION|>--- conflicted
+++ resolved
@@ -201,12 +201,8 @@
     val id = "while.failed"
     val text = "While statement might fail."
 
-<<<<<<< HEAD
     def withNode(offendingNode: errors.ErrorNode = this.offendingNode) = WhileFailed(offendingNode.asInstanceOf[While], this.reason)
     def withReason(r: ErrorReason) = WhileFailed(offendingNode, r)
-=======
-    def withNode(offendingNode: errors.PositionedNode = this.offendingNode) = WhileFailed(offendingNode.asInstanceOf[Exp], this.reason)
->>>>>>> eff373f5
   }
 
   def WhileFailed(offendingNode: Exp): PartialVerificationError =
