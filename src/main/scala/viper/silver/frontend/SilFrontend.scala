--- conflicted
+++ resolved
@@ -121,10 +121,6 @@
     // run the parser, typechecker, and verifier
     verify()
 
-<<<<<<< HEAD
-    print(_program)
-
-=======
     finish()
   }
 
@@ -133,7 +129,6 @@
   }
 
   def finish(): Unit ={
->>>>>>> f55e1de5
     // print the result
     printFinishHeader()
 
