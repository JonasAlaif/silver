--- conflicted
+++ resolved
@@ -155,14 +155,10 @@
   override def toString = "$predicate"
 }
 
-<<<<<<< HEAD
 case class PWandType() extends PInternalType {
   override def toString = "$wand"
 }
 
-
-=======
->>>>>>> 256e31a4
 // Expressions
 sealed trait PExp extends PNode {
   var typ: PType = PUnknown()
@@ -183,7 +179,6 @@
 case class PFieldAccess(rcv: PExp, idnuse: PIdnUse) extends PLocationAccess
 case class PPredicateAccess(args: Seq[PExp], idnuse: PIdnUse) extends PLocationAccess
 case class PFunctApp(func: PIdnUse, args: Seq[PExp]) extends PExp
-<<<<<<< HEAD
 
 sealed trait PUnFoldingExp extends PExp {
   def acc: PAccPred
@@ -195,9 +190,6 @@
 
 case class PApplying(wand: PExp, exp: PExp) extends PExp
 
-=======
-case class PUnfolding(acc: PAccPred, exp: PExp) extends PExp
->>>>>>> 256e31a4
 case class PExists(variable: Seq[PFormalArgDecl], exp: PExp) extends PExp
 case class PForall(variable: Seq[PFormalArgDecl], triggers: Seq[Seq[PExp]], exp: PExp) extends PExp
 case class PCondExp(cond: PExp, thn: PExp, els: PExp) extends PExp
@@ -211,11 +203,8 @@
 
 sealed trait POldExp extends PExp { def e: PExp }
 case class POld(e: PExp) extends POldExp
-<<<<<<< HEAD
 case class PPackageOld(e: PExp) extends POldExp
 case class PApplyOld(e: PExp) extends POldExp
-=======
->>>>>>> 256e31a4
 
 case class PEmptySeq(t : PType) extends PExp
 {
@@ -336,12 +325,8 @@
       case PFieldAccess(rcv, field) => Seq(rcv, field)
       case PPredicateAccess(args, pred) => args ++ Seq(pred)
       case PFunctApp(func, args) => Seq(func) ++ args
-<<<<<<< HEAD
       case e: PUnFoldingExp => Seq(e.acc, e.exp)
       case PApplying(wand, in) => Seq(wand, in)
-=======
-      case PUnfolding(acc, exp) => Seq(acc, exp)
->>>>>>> 256e31a4
       case PExists(vars, exp) => vars ++ Seq(exp)
       case po: POldExp => Seq(po.e)
       case PForall(vars, triggers, exp) => vars ++ triggers.flatten ++ Seq(exp)
