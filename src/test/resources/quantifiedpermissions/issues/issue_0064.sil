field f: Int

method m01(S1: Seq[Ref], S2: Set[Ref], x: Ref)
  requires S1 == Seq(x) && S2 == Set(x)
  requires forall i: Int :: i in [0..|S1|) ==> acc(S1[i].f)
  // This also used to fail in Carbon, but doesn't with the latest Z3 build
  //:: UnexpectedOutput(postcondition.violated:insufficient.permission, /silicon/issue/64/)
  ensures  forall y: Ref :: y in S2 ==> acc(y.f) /* y in Set fails */
{}


method m02(S1: Seq[Ref], S2: Set[Ref], x: Ref)
  requires S1 == Seq(x) && S2 == Set(x)
  requires forall i: Int :: i in [0..|S1|) ==> acc(S1[i].f)
  ensures  forall y: Ref :: y in S1 ==> acc(y.f) /* y in Seq holds */
{}

method m03(S1: Seq[Ref], S2: Set[Ref], x: Ref)
  requires S1 == Seq(x) && S2 == Set(x)
  requires forall i: Int :: i in [0..|S1|) ==> S1[i] != null
  // This also used to fail in Carbon, but doesn't with the latest Z3 build
  //:: UnexpectedOutput(postcondition.violated:assertion.false, /silicon/issue/150/)
  ensures  forall y: Ref :: y in S2 ==> y != null
{}

method m04(S1: Seq[Ref], S2: Set[Ref], x: Ref)
  requires S1 == Seq(x) && S2 == Set(x)
  requires forall y: Ref :: y in S1 ==> y != null
  //:: UnexpectedOutput(postcondition.violated:assertion.false, /silicon/issue/150/)
<<<<<<< HEAD
=======
  // works with commit 6a50b92d7b2e //:: UnexpectedOutput(postcondition.violated:assertion.false, /carbon/issue/117/)
>>>>>>> c886419f
  ensures  forall y: Ref :: y in S2 ==> y != null
{}

method repro(s:Seq[Ref])
{
  inhale (forall x: Int :: x in [0..|s|) ==> acc(s[x].f))
  inhale (forall x: Int :: (0 <= x) && (x < |s|) ==> (s[x].f == 0))
  assert (forall x: Int :: (0 <= x) && (x < |s|) ==> (s[x].f == 0))
}

method test01(s:Seq[Ref])
{
  inhale forall x: Ref :: x in s ==> acc(x.f)
  assert forall x: Ref :: x in s ==> x != null
  //:: UnexpectedOutput(assert.failed:assertion.false, /silicon/issue/64/)
  //:: UnexpectedOutput(assert.failed:assertion.false, /carbon/issue/117/)
  assert forall i: Int :: 0 <= i && i < |s| ==> s[i] != null
}

method reprotwo(s:Seq[Ref])
{
  inhale (forall x: Ref :: x in s ==> acc(x.f))
  inhale (forall x: Int :: (0 <= x) && (x < |s|) ==> (s[x].f == 0))
  assert (forall x: Int :: (0 <= x) && (x < |s|) ==> (s[x].f == 0))
}

method reprothree(s:Seq[Ref])
{
  inhale (forall x: Ref :: x in s ==> acc(x.f))
  inhale (forall x: Ref :: x in s ==> (x.f == 0))
  // currently works! //:: UnexpectedOutput(assert.failed:receiver.null, /silicon/issue/64/)
  // currently works! //:: UnexpectedOutput(assert.failed:assertion.false, /carbon/issue/198/)
  assert (forall x: Int :: (0 <= x) && (x < |s|) ==> (s[x].f == 0))
    // Fails in Silicon when using Z3 4.5.0 (and earlier)
    // Works in Silicon when using Z3 4.5.1 (https://github.com/Z3Prover/z3/issues/935)
}

method reprofour(s:Seq[Ref])
{
  inhale (forall x: Ref :: x in s ==> acc(x.f))
  inhale (forall x: Ref :: x in s ==> (x.f == 0))
  assert (forall x: Ref :: x in s ==> (x.f == 0))
  // // :: UnexpectedOutput(assert.failed:receiver.null, /silicon/issue/64/)
  assert |s|>0 ==> s[0].f == 0
    // Fails in Silicon when using Z3 4.5.0 (and earlier)
    // Works in Silicon when using Z3 4.5.1 (https://github.com/Z3Prover/z3/issues/935)
}<|MERGE_RESOLUTION|>--- conflicted
+++ resolved
@@ -27,10 +27,7 @@
   requires S1 == Seq(x) && S2 == Set(x)
   requires forall y: Ref :: y in S1 ==> y != null
   //:: UnexpectedOutput(postcondition.violated:assertion.false, /silicon/issue/150/)
-<<<<<<< HEAD
-=======
   // works with commit 6a50b92d7b2e //:: UnexpectedOutput(postcondition.violated:assertion.false, /carbon/issue/117/)
->>>>>>> c886419f
   ensures  forall y: Ref :: y in S2 ==> y != null
 {}
 
