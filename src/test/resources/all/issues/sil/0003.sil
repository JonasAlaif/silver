var f: Int

method t11(r: Ref) returns ()
  requires r != null && true
{
    var j: Int := 2

    //:: ExpectedError(while.failed:insufficient.permission)
    while (j < 3)
        invariant r != null
<<<<<<< HEAD
        //:: ExpectedOutput(while.failed:insufficient.permission)
        //:: ExpectedOutput(invariant.not.established:assertion.false)
        //:: MissingOutput(invariant.not.established:assertion.false, /Silicon/issue/34/)
=======
        //:: ExpectedError(invariant.not.established:assertion.false)
        //:: MissingError(invariant.not.established:assertion.false, /Silicon/issue/34/)
>>>>>>> d75ece52
        invariant r.f == 2
    {
        j := j+1
    }
}

method t1(r: Ref)
  requires acc(r.f)
{
  while (true)
    invariant true
    //:: ExpectedError(invariant.not.preserved:insufficient.permission)
    invariant acc(r.f)
  {
    exhale acc(r.f)
  }
}

method t2(r: Ref)
  requires r != null
{
  while (true)
    invariant true
    //:: ExpectedError(invariant.not.established:insufficient.permission)
    invariant acc(r.f)
  {}
}<|MERGE_RESOLUTION|>--- conflicted
+++ resolved
@@ -5,17 +5,11 @@
 {
     var j: Int := 2
 
-    //:: ExpectedError(while.failed:insufficient.permission)
+    //:: ExpectedOutput(while.failed:insufficient.permission)
     while (j < 3)
         invariant r != null
-<<<<<<< HEAD
-        //:: ExpectedOutput(while.failed:insufficient.permission)
         //:: ExpectedOutput(invariant.not.established:assertion.false)
         //:: MissingOutput(invariant.not.established:assertion.false, /Silicon/issue/34/)
-=======
-        //:: ExpectedError(invariant.not.established:assertion.false)
-        //:: MissingError(invariant.not.established:assertion.false, /Silicon/issue/34/)
->>>>>>> d75ece52
         invariant r.f == 2
     {
         j := j+1
@@ -27,7 +21,7 @@
 {
   while (true)
     invariant true
-    //:: ExpectedError(invariant.not.preserved:insufficient.permission)
+    //:: ExpectedOutput(invariant.not.preserved:insufficient.permission)
     invariant acc(r.f)
   {
     exhale acc(r.f)
@@ -39,7 +33,7 @@
 {
   while (true)
     invariant true
-    //:: ExpectedError(invariant.not.established:insufficient.permission)
+    //:: ExpectedOutput(invariant.not.established:insufficient.permission)
     invariant acc(r.f)
   {}
 }